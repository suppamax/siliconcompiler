import os
import re
import subprocess
from ..fixtures import test_wrapper

###########################
def test_gcd_server_permutations():
    '''Basic sc-server test: Run a local instance of a server, and build the GCD
       example using loopback network calls to that server.
    '''

    # Start running an sc-server instance.
    os.mkdir('local_server_work')
    srv_proc = subprocess.Popen(['sc-server',
                                 '-nfs_mount', './local_server_work',
                                 '-cluster', 'local'],
                                stdout = subprocess.DEVNULL)

    # Use subprocess to test running the `sc` scripts as a command-line program.
    # Pipe stdout to /dev/null to avoid printing to the terminal.
    gcd_ex_dir = os.path.abspath(__file__)
    gcd_ex_dir = gcd_ex_dir[:gcd_ex_dir.rfind('/tests/asic')] + '/examples/gcd/'
    # Ensure that klayout doesn't open its GUI after results are retrieved.
    os.environ['DISPLAY'] = ''
    subprocess.run(['sc',
                    gcd_ex_dir + '/gcd.v',
                    '-design', 'gcd',
<<<<<<< HEAD
                    '-constraint', gcd_ex_dir + '/constraint.sdc',
=======
                    '-target', 'freepdk45',
                    '-asic_diesize', '0 0 100.13 100.8',
                    '-asic_coresize', '10.07 11.2 90.25 91',
                    '-constraint', gcd_ex_dir + '/gcd.sdc',
>>>>>>> b86e9f99
                    '-permutations', gcd_ex_dir + '/2jobs.py',
                    '-remote_addr', 'localhost',
                    '-loglevel', 'NOTSET'],
                   stdout = subprocess.DEVNULL)

    # Kill the server process.
    srv_proc.kill()

    # Find the job hash of the generated job.
    # (Job hashes are 32-character lowercase hex strings)
    for d in os.listdir('.'):
        if (re.match('[0-9a-f]*', d)) and (len(d) == 32):
            job_hash = d
            break
    # Verify that GDS/SVG files were generated and returned.
    assert os.path.isfile(job_hash + '/gcd/job1/export/outputs/gcd.gds')
    assert os.path.isfile(job_hash + '/gcd/job2/export/outputs/gcd.gds')
    assert os.path.isfile(job_hash + '/gcd/job1/export/outputs/gcd.svg')
    assert os.path.isfile(job_hash + '/gcd/job2/export/outputs/gcd.svg')
<|MERGE_RESOLUTION|>--- conflicted
+++ resolved
@@ -25,14 +25,6 @@
     subprocess.run(['sc',
                     gcd_ex_dir + '/gcd.v',
                     '-design', 'gcd',
-<<<<<<< HEAD
-                    '-constraint', gcd_ex_dir + '/constraint.sdc',
-=======
-                    '-target', 'freepdk45',
-                    '-asic_diesize', '0 0 100.13 100.8',
-                    '-asic_coresize', '10.07 11.2 90.25 91',
-                    '-constraint', gcd_ex_dir + '/gcd.sdc',
->>>>>>> b86e9f99
                     '-permutations', gcd_ex_dir + '/2jobs.py',
                     '-remote_addr', 'localhost',
                     '-loglevel', 'NOTSET'],
