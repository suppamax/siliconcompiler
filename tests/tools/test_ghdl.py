--- conflicted
+++ resolved
@@ -3,7 +3,7 @@
 import siliconcompiler
 import pytest
 
-import importlib
+from siliconcompiler.tools.ghdl import convert
 
 @pytest.mark.eda
 @pytest.mark.quick
@@ -16,11 +16,7 @@
     chip.input(design_src)
     chip.set('option', 'mode', 'sim')
 
-<<<<<<< HEAD
-    chip.node('ghdl', 'import', importlib.import_module('siliconcompiler.tools.ghdl.import'))
-=======
-    chip.node('ghdl', 'import', 'ghdl', 'convert')
->>>>>>> 67be4387
+    chip.node('ghdl', 'import', convert)
     chip.set('option', 'flow', 'ghdl')
 
     chip.run()
