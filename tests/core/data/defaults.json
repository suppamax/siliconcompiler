--- conflicted
+++ resolved
@@ -1,5 +1,3 @@
-<<<<<<< HEAD
-=======
 {
     "arg": {
         "index": {
@@ -4568,6 +4566,26 @@
             "type": "[str]",
             "value": []
         },
+        "strict": {
+            "defvalue": false,
+            "example": [
+                "cli: -strict true",
+                "api: chip.set('option', 'strict', True)"
+            ],
+            "help": "Enable additional strict checking in the SC Python API. When this\nparameter is set to True, users must provide step and index keyword\narguments when reading from parameters with the pernode field set to\n'optional'.",
+            "lock": false,
+            "nodevalue": {},
+            "notes": null,
+            "pernode": "never",
+            "require": "all",
+            "scope": "job",
+            "set": false,
+            "shorthelp": "Option: Strict checking",
+            "signature": null,
+            "switch": "-strict <bool>",
+            "type": "bool",
+            "value": false
+        },
         "target": {
             "defvalue": null,
             "example": [
@@ -7640,5 +7658,4 @@
             "value": "mv"
         }
     }
-}
->>>>>>> 4944aa87
+}