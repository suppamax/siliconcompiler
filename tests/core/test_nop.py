# Copyright 2020 Silicon Compiler Authors. All Rights Reserved.
import siliconcompiler

import importlib

##################################
def test_nop():
    '''API test for nop methods
    '''

    chip = siliconcompiler.Chip('gcd')
    chip.load_target('freepdk45_demo')
    chip.set('option', 'flow', 'test')
<<<<<<< HEAD
    chip.node('test', 'import', 'builtin.import')
    chip.node('test', 'nop1', 'builtin.nop')
    chip.node('test', 'nop2', 'builtin.nop')
=======
    chip.node('test', 'import', 'surelog', 'parse')
    chip.node('test', 'nop1', 'nop', 'nop')
    chip.node('test', 'nop2', 'nop', 'nop')
>>>>>>> 67be4387
    chip.edge('test', 'import', 'nop1')
    chip.edge('test', 'nop1', 'nop2')
    chip.check_manifest()
    chip.write_flowgraph("nop.png")

#########################
if __name__ == "__main__":
    test_nop()<|MERGE_RESOLUTION|>--- conflicted
+++ resolved
@@ -1,7 +1,5 @@
 # Copyright 2020 Silicon Compiler Authors. All Rights Reserved.
 import siliconcompiler
-
-import importlib
 
 ##################################
 def test_nop():
@@ -11,15 +9,9 @@
     chip = siliconcompiler.Chip('gcd')
     chip.load_target('freepdk45_demo')
     chip.set('option', 'flow', 'test')
-<<<<<<< HEAD
-    chip.node('test', 'import', 'builtin.import')
+    chip.node('test', 'import', 'builtin.nop')
     chip.node('test', 'nop1', 'builtin.nop')
     chip.node('test', 'nop2', 'builtin.nop')
-=======
-    chip.node('test', 'import', 'surelog', 'parse')
-    chip.node('test', 'nop1', 'nop', 'nop')
-    chip.node('test', 'nop2', 'nop', 'nop')
->>>>>>> 67be4387
     chip.edge('test', 'import', 'nop1')
     chip.edge('test', 'nop1', 'nop2')
     chip.check_manifest()
