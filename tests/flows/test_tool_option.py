--- conflicted
+++ resolved
@@ -14,17 +14,10 @@
 
     # Inserting value into configuration
     chip.set('design', 'gcd', clobber=True)
-<<<<<<< HEAD
     chip.input(os.path.join(gcd_ex_dir, 'gcd.v'))
     chip.input(os.path.join(gcd_ex_dir, 'gcd.sdc'))
-    chip.set('asic', 'diearea', [(0,0), (100.13,100.8)])
-    chip.set('asic', 'corearea', [(10.07,11.2), (90.25,91)])
-=======
-    chip.add('input', 'rtl', 'verilog', os.path.join(gcd_ex_dir, 'gcd.v'))
-    chip.add('input', 'constraint', 'sdc', os.path.join(gcd_ex_dir, 'gcd.sdc'))
     chip.set('constraint', 'outline', [(0,0), (100.13,100.8)])
     chip.set('constraint', 'corearea', [(10.07,11.2), (90.25,91)])
->>>>>>> 6bb01b38
     chip.set('option', 'quiet', 'true')
     chip.set('option','relax', 'true')
     chip.set('option','novercheck', 'true')
