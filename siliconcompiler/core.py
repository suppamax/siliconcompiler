# Copyright 2020 Silicon Compiler Authors. All Rights Reserved.

import argparse
import base64
import time
import datetime
import multiprocessing
import tarfile
import traceback
import asyncio
from subprocess import run, PIPE
import os
import glob
import pathlib
import sys
import gzip
import re
import json
import logging
import hashlib
import shutil
import copy
import importlib
import textwrap
import math
import pandas
import yaml
import graphviz
import time
import uuid
import shlex
import platform
import getpass
import csv
import distro
import netifaces
import webbrowser
import codecs
import packaging.version
import packaging.specifiers
from jinja2 import Environment, FileSystemLoader
from pathlib import Path
from timeit import default_timer as timer
from siliconcompiler.client import *
from siliconcompiler.schema import *
from siliconcompiler.scheduler import _deferstep
from siliconcompiler import leflib
from siliconcompiler import utils
from siliconcompiler import _metadata
import psutil

class TaskStatus():
    # Could use Python 'enum' class here, but that doesn't work nicely with
    # schema.
    PENDING = 'pending'
    SUCCESS = 'success'
    ERROR = 'error'

class Chip:
    """Object for configuring and executing hardware design flows.

    This is the main object used for configuration, data, and
    execution within the SiliconCompiler platform.

    Args:
        design (string): Name of the top level chip design module.

    Examples:
        >>> siliconcompiler.Chip(design="top")
        Creates a chip object with name "top".
    """

    ###########################################################################
    def __init__(self, design, loglevel=None):
        # version numbers
        self.scversion = _metadata.version
        self.schemaversion = SCHEMA_VERSION

        # Local variables
        self.scroot = os.path.dirname(os.path.abspath(__file__))
        self._error = False
        try:
            self.cwd = os.getcwd()
        except FileNotFoundError:
            self.error("""SiliconCompiler must be run from a directory that exists.
If you are sure that your working directory is valid, try running `cd $(pwd)`.""", fatal=True)

        self.schema = Schema()

        # The 'status' dictionary can be used to store ephemeral config values.
        # Its contents will not be saved, and can be set by parent scripts
        # such as a web server or supervisor process. Currently supported keys:
        # * 'jobhash': A hash or UUID which can identify jobs in a larger system.
        # * 'remote_cfg': Dictionary containing remote server configurations
        #                 (address, credentials, etc.)
        # * 'slurm_account': User account ID in a connected slurm HPC cluster.
        # * 'slurm_partition': Name of the partition in which a task should run
        #                      on a connected slurm HPC cluster.
        # * 'watchdog': Activity-monitoring semaphore for jobs scheduled on an
        #               HPC cluster; expects a 'threading.Event'-like object.
        # * 'max_fs_bytes': A limit on how much disk space a job is allowed
        #                   to consume in a connected HPC cluster's storage.
        self.status = {}

        self.builtin = ['minimum','maximum',
                        'nop', 'mux', 'join', 'verify']

        # We set 'design' and 'loglevel' by directly calling the schema object
        # because of a chicken-and-egg problem: self.set() relies on the logger,
        # but the logger relies on these values.
        self.schema.set('design', design)
        if loglevel:
            self.schema.set('option', 'loglevel', loglevel)

        self._init_logger()

        self._loaded_modules = {
            'flows': [],
            'pdks': [],
            'libs': [],
            'checklists': []
        }

        # Custom error handlers used to provide warnings when invalid characters
        # are encountered in a file for a given encoding. The names
        # 'replace_with_warning' and 'ignore_with_warning' are supplied to
        # open() via the 'errors' kwarg.

        # Warning message/behavior for invalid characters while running tool
        def display_error_handler(e):
            self.logger.warning('Invalid character in tool output, displaying as �')
            return codecs.replace_errors(e)
        codecs.register_error('replace_with_warning', display_error_handler)

        # Warning message/behavior for invalid characters while processing log
        def log_error_handler(e):
            self.logger.warning('Ignoring invalid character found while reading log')
            return codecs.ignore_errors(e)
        codecs.register_error('ignore_with_warning', log_error_handler)

    ###########################################################################
    @property
    def design(self):
        '''Design name of chip object.

        This is an immutable property.'''
        return self.get('design')

    ###########################################################################
    def top(self):
        '''Gets the name of the design's entrypoint for compilation and
        simulation.

        This method should be used to name input and output files in tool
        drivers, rather than relying on chip.get('design') directly.

        Returns :keypath:`option, entrypoint` if it has been set, otherwise
        :keypath:`design`.
        '''
        entrypoint = self.get('option', 'entrypoint')
        if not entrypoint:
            return self.design
        return entrypoint

    ###########################################################################
    def _init_logger(self, step=None, index=None, in_run=False):

        self.logger = logging.getLogger(uuid.uuid4().hex)

        # Don't propagate log messages to "root" handler (we get duplicate
        # messages without this)
        # TODO: this prevents us from being able to capture logs with pytest:
        # we should revisit it
        self.logger.propagate = False

        loglevel = self.get('option', 'loglevel')

        if loglevel=='DEBUG':
            prefix = '| %(levelname)-7s | %(funcName)-10s | %(lineno)-4s'
        else:
            prefix = '| %(levelname)-7s'

        if in_run:
            flow = self.get('option', 'flow')

            # Figure out how wide to make step and index fields
            max_step_len = 2
            max_index_len = 2
            for future_step in self.getkeys('flowgraph', flow):
                max_step_len = max(len(future_step) + 1, max_step_len)
                for future_index in self.getkeys('flowgraph', flow, future_step):
                    max_index_len = max(len(future_index) + 1, max_index_len)

            jobname = self.get('option', 'jobname')

            if step is None:
                step = '-' * max(max_step_len // 4, 1)
            if index is None:
                index = '-' * max(max_index_len // 4, 1)

            run_info = f'%s  | %-{max_step_len}s | %-{max_index_len}s' % (jobname, step, index)
            logformat = ' | '.join([prefix, run_info, '%(message)s'])
        else:
            logformat = ' | '.join([prefix, '%(message)s'])

        handler = logging.StreamHandler()
        formatter = logging.Formatter(logformat)

        handler.setFormatter(formatter)

        # Clear any existing handlers so we don't end up with duplicate messages
        # if repeat calls to _init_logger are made
        if len(self.logger.handlers) > 0:
            self.logger.handlers.clear()

        self.logger.addHandler(handler)
        self.logger.setLevel(loglevel)

    ###########################################################################
    def _deinit_logger(self):
        self.logger = None

    ###########################################################################
    def _get_switches(self, *keypath):
        '''Helper function for parsing switches and metavars for a keypath.'''
        #Switch field fully describes switch format
        switch = self.get(*keypath, field='switch')

        if switch is None:
            switches = []
        elif isinstance(switch, list):
            switches = switch
        else:
            switches = [switch]
        switchstrs = []

        # parse out switch from metavar
        # TODO: should we validate that metavar matches for each switch?
        for switch in switches:
            switchmatch = re.match(r'(-[\w_]+)\s+(.*)', switch)
            gccmatch = re.match(r'(-[\w_]+)(.*)', switch)
            plusmatch = re.match(r'(\+[\w_\+]+)(.*)', switch)

            if switchmatch:
                switchstr = switchmatch.group(1)
                metavar = switchmatch.group(2)
            elif gccmatch:
                switchstr = gccmatch.group(1)
                metavar = gccmatch.group(2)
            elif plusmatch:
                switchstr = plusmatch.group(1)
                metavar = plusmatch.group(2)
            switchstrs.append(switchstr)

        return switchstrs, metavar

    ###########################################################################
    def create_cmdline(self, progname, description=None, switchlist=None, input_map=None):
        """Creates an SC command line interface.

        Exposes parameters in the SC schema as command line switches,
        simplifying creation of SC apps with a restricted set of schema
        parameters exposed at the command line. The order of command
        line switch settings parsed from the command line is as follows:

         1. loglevel
         2. fpga_partname
         3. load_target('target')
         4. read_manifest([cfg])
         5. all other switches

        The cmdline interface is implemented using the Python argparse package
        and the following use restrictions apply.

        * Help is accessed with the '-h' switch.
        * Arguments that include spaces must be enclosed with double quotes.
        * List parameters are entered individually. (ie. -y libdir1 -y libdir2)
        * For parameters with Boolean types, the switch implies "true".
        * Special characters (such as '-') must be enclosed in double quotes.
        * Compiler compatible switches include: -D, -I, -O{0,1,2,3}
        * Verilog legacy switch formats are supported: +libext+, +incdir+

        Args:
            progname (str): Name of program to be executed.
            description (str): Short program description.
            switchlist (list of str): List of SC parameter switches to expose
                at the command line. By default all SC schema switches are
                available. Parameter switches should be entered based on the
                parameter 'switch' field in the schema. For parameters with
                multiple switches, both will be accepted if any one is included
                in this list.
            input_map (dict of str): Dictionary mapping file extensions to input
                filetypes. This is used to automatically assign positional
                source arguments to ['input', 'fileset', ...] keypaths based on their file
                extension. If None, the CLI will not accept positional source
                arguments.

        Examples:
            >>> chip.create_cmdline(progname='sc-show',switchlist=['-input','-cfg'])
            Creates a command line interface for 'sc-show' app.

            >>> chip.create_cmdline(progname='sc', input_map={'v': ('rtl', 'verilog')})
            All sources ending in .v will be stored in ['input', 'rtl', verilog']
        """

        # Argparse
        parser = argparse.ArgumentParser(prog=progname,
                                         prefix_chars='-+',
                                         formatter_class=argparse.RawDescriptionHelpFormatter,
                                         description=description)

        # Get all keys from global dictionary or override at command line
        allkeys = self.getkeys()

        # Iterate over all keys to add parser arguments
        for keypath in allkeys:
            #Fetch fields from leaf cell
            helpstr = self.get(*keypath, field='shorthelp')
            typestr = self.get(*keypath, field='type')

            # argparse 'dest' must be a string, so join keypath with commas
            dest = '_'.join(keypath)

            switchstrs, metavar = self._get_switches(*keypath)

            # Three switch types (bool, list, scalar)
            if not switchlist or any(switch in switchlist for switch in switchstrs):
                if typestr == 'bool':
                    parser.add_argument(*switchstrs,
                                        nargs='?',
                                        metavar=metavar,
                                        dest=dest,
                                        const='true',
                                        help=helpstr,
                                        default=argparse.SUPPRESS)
                #list type arguments
                elif re.match(r'\[', typestr):
                    #all the rest
                    parser.add_argument(*switchstrs,
                                        metavar=metavar,
                                        dest=dest,
                                        action='append',
                                        help=helpstr,
                                        default=argparse.SUPPRESS)
                else:
                    #all the rest
                    parser.add_argument(*switchstrs,
                                        metavar=metavar,
                                        dest=dest,
                                        help=helpstr,
                                        default=argparse.SUPPRESS)

        if input_map is not None:
            parser.add_argument('source',
                                nargs='*',
                                help='Input files with filetype inferred by extension')

        #Preprocess sys.argv to enable linux commandline switch formats
        #(gcc, verilator, etc)
        scargs = []

        # Iterate from index 1, otherwise we end up with script name as a
        # 'source' positional argument
        for item in sys.argv[1:]:
            #Split switches with one character and a number after (O0,O1,O2)
            opt = re.match(r'(\-\w)(\d+)', item)
            #Split assign switches (-DCFG_ASIC=1)
            assign = re.search(r'(\-\w)(\w+\=\w+)', item)
            #Split plusargs (+incdir+/path)
            plusarg = re.search(r'(\+\w+\+)(.*)', item)
            if opt:
                scargs.append(opt.group(1))
                scargs.append(opt.group(2))
            elif plusarg:
                scargs.append(plusarg.group(1))
                scargs.append(plusarg.group(2))
            elif assign:
                scargs.append(assign.group(1))
                scargs.append(assign.group(2))
            else:
                scargs.append(item)

        parser.add_argument('-version', action='version', version=_metadata.version)

        #Grab argument from pre-process sysargs
        cmdargs = vars(parser.parse_args(scargs))

        # Print banner
        print(_metadata.banner)
        print("Authors:", ", ".join(_metadata.authors))
        print("Version:", _metadata.version, "\n")
        print("-"*80)

        os.environ["COLUMNS"] = '80'

        # 1. set loglevel if set at command line
        if 'option_loglevel' in cmdargs.keys():
            self.logger.setLevel(cmdargs['option_loglevel'])

        # 2. read in target if set
        if 'option_target' in cmdargs.keys():
            if 'arg_pdk' in cmdargs.keys():
                raise NotImplementedError("NOT IMPLEMENTED: ['arg', 'pdk'] parameter with target")
            if 'arg_flow' in cmdargs.keys():
                raise NotImplementedError("NOT IMPLEMENTED: ['arg', 'flow'] parameter with target")
            if 'fpga_partname' in cmdargs.keys():
                self.set('fpga', 'partname', cmdargs['fpga_partname'], clobber=True)
            # running target command
            self.load_target(cmdargs['option_target'])

        # 4. read in all cfg files
        if 'option_cfg' in cmdargs.keys():
            for item in cmdargs['option_cfg']:
                self.read_manifest(item, clobber=True, clear=True)

        # Map sources to ['input'] keypath.
        if 'source' in cmdargs:
            for source in cmdargs['source']:
                ext = utils.get_file_ext(source)
                if ext in input_map:
                    fileset, filetype = input_map[ext]
                    if self.valid('input', fileset, filetype):
                        self.add('input', fileset, filetype, source)
                    else:
                        self.set('input', fileset, filetype, source)
                    self.logger.info(f'Source {source} inferred as {fileset}/{filetype}')
                else:
                    self.logger.warning('Unable to infer input type for '
                        f'{source} based on file extension, ignoring. Use the '
                        '-input flag to provide it explicitly.')
            # we don't want to handle this in the next loop
            del cmdargs['source']

        # 5. Cycle through all command args and write to manifest
        for dest, vals in cmdargs.items():
            keypath = dest.split('_')

            # Turn everything into a list for uniformity
            if not isinstance(vals, list):
                vals = [vals]

            # Cycle through all items
            for item in vals:
                # Hack to handle the fact that we want optmode stored with an 'O'
                # prefix.
                if keypath == ['option', 'optmode']:
                    item = 'O' + item

                num_free_keys = keypath.count('default')

                if len(item.split(' ')) < num_free_keys + 1:
                    # Error out if value provided doesn't have enough words to
                    # fill in 'default' keys.
                    switches, metavar = self._get_switches(*keypath)
                    switchstr = '/'.join(switches)
                    self.error(f'Invalid value {item} for switch {switchstr}. Expected format {metavar}.', fatal=True)

                # We replace 'default' in keypath with first N words in provided
                # value. Remainder is the actual value we want to store in the
                # parameter.
                *free_keys, val = item.split(' ', num_free_keys)
                args = [free_keys.pop(0) if key == 'default' else key for key in keypath]

                # Storing in manifest
                self.logger.info(f"Command line argument entered: {args} Value: {val}")
                typestr = self.get(*keypath, field='type')
                if typestr.startswith('['):
                    if self.valid(*args):
                        self.add(*args, val)
                    else:
                        self.set(*args, val, clobber=True)
                else:
                    self.set(*args, val, clobber=True)

    #########################################################################
    def find_function(self, modulename, funcname, moduletype=None):
        '''
        Returns a function attribute from a module on disk.

        Searches the SC root directory and the 'scpath' parameter for the
        modulename provided and imports the module if found. If the funcname
        provided is found in the module, a callable function attribute is
        returned, otherwise None is returned.

        The function assumes the following directory structure:

        * tools/modulename/modulename.py
        * flows/modulename.py
        * pdks/modulname.py

        If the moduletype is None, the module paths are search in the
        order: 'targets'->'flows'->'tools'->'pdks'->'libs'->'checklists'):


        Supported functions include:

        * targets (make_docs, setup)
        * pdks (make_docs, setup)
        * flows (make_docs, setup)
        * tools (make_docs, setup, check_version, runtime_options,
          pre_process, post_process)
        * libs (make_docs, setup)

        Args:
            modulename (str): Name of module to import.
            funcname (str): Name of the function to find within the module.
            moduletype (str): Type of module (flows, pdks, libs, checklists, targets).

        Examples:
            >>> setup_pdk = chip.find_function('freepdk45', 'setup', 'pdks')
            >>> setup_pdk()
            Imports the freepdk45 module and runs the setup_pdk function

        '''

        # module search path depends on modtype
        if moduletype is None:
            for item in ('targets', 'flows', 'tools', 'pdks', 'libs', 'checklists'):
                fullpath = self.find_function(modulename, funcname, module_type=item)
                if fullpath:
                    break
        elif moduletype in ('targets','flows', 'pdks', 'libs'):
            fullpath = self._find_sc_file(f"{moduletype}/{modulename}.py", missing_ok=True)
        elif moduletype in ('tools', 'checklists'):
            fullpath = self._find_sc_file(f"{moduletype}/{modulename}/{modulename}.py", missing_ok=True)
        else:
            self.error(f"Illegal module type '{moduletype}'.")
            return None

        if not fullpath:
            self.error(f'Could not find module {modulename}')
            return None

        # try loading module if found
        self.logger.debug(f"Loading function '{funcname}' from module '{modulename}'")

        try:
            spec = importlib.util.spec_from_file_location(modulename, fullpath)
            imported = importlib.util.module_from_spec(spec)
            spec.loader.exec_module(imported)

            if hasattr(imported, funcname):
                function = getattr(imported, funcname)
            else:
                function = None
            return function
        except Exception:
            traceback.print_exc()
            self.error(f"Module setup failed for '{modulename}'")

    ##########################################################################
    def load_target(self, name):
        """
        Loads a target module and runs the setup() function.

        The function searches the $SCPATH for targets/<name>.py and runs
        the setup function in that module if found.

        Args:
            name (str): Module name
            flow (str): Target flow to

        Examples:
            >>> chip.load_target('freepdk45_demo')
            Loads the 'freepdk45_demo' target

        """

        self.set('option', 'target', name)

        func = self.find_function(name, 'setup', 'targets')
        if func is not None:
            func(self)
        else:
            self.error(f'Target module {name} not found in $SCPATH or siliconcompiler/targets/.')

    ##########################################################################
    def load_pdk(self, name):
        """
        Loads a PDK module and runs the setup() function.

        The function searches the $SCPATH for pdks/<name>.py and runs
        the setup function in that module if found.

        Args:
            name (str): Module name

        Examples:
            >>> chip.load_pdk('freepdk45_pdk')
            Loads the 'freepdk45' pdk

        """

        func = self.find_function(name, 'setup', 'pdks')
        if func is not None:
            self.logger.info(f"Loading PDK '{name}'")
            self._loaded_modules['pdks'].append(name)
            func(self)
        else:
            self.error(f'PDK module {name} not found in $SCPATH or siliconcompiler/pdks/.')

    ##########################################################################
    def load_flow(self, name):
        """
        Loads a flow  module and runs the setup() function.

        The function searches the $SCPATH for flows/<name>.py and runs
        the setup function in that module if found.

        Args:
            name (str): Module name

        Examples:
            >>> chip.load_flow('asicflow')
            Loads the 'asicflow' flow

        """

        func = self.find_function(name, 'setup', 'flows')
        if func is not None:
            self.logger.info(f"Loading flow '{name}'")
            self._loaded_modules['flows'].append(name)
            func(self)
        else:
            self.error(f'Flow module {name} not found in $SCPATH or siliconcompiler/flows/.')

    ##########################################################################
    def load_lib(self, name):
        """
        Loads a library module and runs the setup() function.

        The function searches the $SCPATH for libs/<name>.py and runs
        the setup function in that module if found.

        Args:
            name (str): Module name

        Examples:
            >>> chip.load_lib('nangate45')
            Loads the 'nangate45' library

        """

        func = self.find_function(name, 'setup', 'libs')
        if func is not None:
            self.logger.info(f"Loading library '{name}'")
            self._loaded_modules['libs'].append(name)
            func(self)
        else:
            self.error(f'Library module {name} not found in $SCPATH or siliconcompiler/libs/.')

    ##########################################################################
    def load_checklist(self, name):
        """
        Loads a checklist module and runs the setup() function.

        The function searches the $SCPATH for checklist/<name>/<name>.py and runs
        the setup function in that module if found.

        Args:
            name (str): Module name

        Examples:
            >>> chip.load_checklist('oh_tapeout')
            Loads the 'oh_tapeout' checklist

        """

        func = self.find_function(name, 'setup', 'checklists')
        if func is not None:
            self.logger.info(f"Loading checklist '{name}'")
            self._loaded_modules['checklists'].append(name)
            func(self)
        else:
            self.error(f'Checklist module {name} not found in $SCPATH or siliconcompiler/checklists/.')

    ##########################################################################
    def use(self, module):
        '''
        Loads a SiliconCompiler module into the current chip object by calling
        a module.setup() method.
        '''

        self.import_library(module.setup())


    ###########################################################################
    def list_metrics(self):
        '''
        Returns a list of all metrics in the schema.

        '''

        return self.getkeys('metric','default','default')

    ###########################################################################
    def help(self, *keypath):
        """
        Returns a schema parameter description.

        Args:
            *keypath(str): Keypath to parameter.

        Returns:
            A formatted multi-line help paragraph for the parameter provided.

        Examples:
            >>> print(chip.help('asic','diearea'))
            Displays help information about the 'asic, diearea' parameter

        """

        self.logger.debug('Fetching help for %s', keypath)

        #Fetch Values

        description = self.get(*keypath, field='shorthelp')
        typestr = self.get(*keypath, field='type')
        switchstr = str(self.get(*keypath, field='switch'))
        defstr = str(self.get(*keypath, field='defvalue'))
        requirement = str(self.get(*keypath, field='require'))
        helpstr = self.get(*keypath, field='help')
        example = self.get(*keypath, field='example')

        examplestr = ("\nExamples:    " + example[0] + ''.join(
                     ["\n             " + ex for ex in example[1:]]))

        #Removing multiple spaces and newlines
        helpstr = helpstr.rstrip()
        helpstr = helpstr.replace("\n", "")
        helpstr = ' '.join(helpstr.split())

        for idx, item in enumerate(example):
            example[idx] = ' '.join(item.split())
            example[idx] = example[idx].replace(", ", ",")

        #Wrap text
        para = textwrap.TextWrapper(width=60)
        para_list = para.wrap(text=helpstr)

        #Full Doc String
        fullstr = ("-"*80 +
                   "\nDescription: " + description +
                   "\nSwitch:      " + switchstr +
                   "\nType:        " + typestr  +
                   "\nRequirement: " + requirement   +
                   "\nDefault:     " + defstr   +
                   examplestr +
                   "\nHelp:        " + para_list[0] + "\n")
        for line in para_list[1:]:
            fullstr = (fullstr +
                       " "*13 + line.lstrip() + "\n")

        return fullstr


    ###########################################################################
    def valid(self, *keypath, valid_keypaths=None, default_valid=False):
        """
        Checks validity of a keypath.

        Checks the validity of a parameter keypath and returns True if the
        keypath is valid and False if invalid.

        Args:
            keypath(list str): Variable length schema key list.
            default_valid (bool): Whether to consider "default" in valid
            keypaths as a wildcard. Defaults to False.

        Returns:
            Boolean indicating validity of keypath.

        Examples:
            >>> check = chip.valid('design')
            Returns True.
            >>> check = chip.valid('blah')
            Returns False.
            >>> check = chip.valid('metric', 'foo', '0', 'tasktime', default_valid=True)
            Returns True, even if "foo" and "0" aren't in current configuration.
        """
        return self.schema.valid(*keypath, valid_keypaths=valid_keypaths,
                                 default_valid=default_valid)

    ###########################################################################
    def get(self, *keypath, field='value', job=None):
        """
        Returns a schema parameter field.

        Returns a schema parameter field based on the keypath provided in the
        ``*keypath``. See the :ref:`Schema Reference Manual<SiliconCompiler
        Schema>` for documentation of all supported keypaths. The returned type
        is consistent with the type field of the parameter. Fetching parameters
        with empty or undefined value files returns None for scalar types and []
        (empty list) for list types.  Accessing a non-existent keypath produces
        a logger error message and raises the Chip object error flag.

        Args:
            keypath(list str): Variable length schema key list.
            field(str): Parameter field to fetch.
            job (str): Jobname to use for dictionary access in place of the
                current active jobname.

        Returns:
            Value found for the keypath and field provided.

        Examples:
            >>> foundry = chip.get('pdk', 'foundry')
            Returns the name of the foundry from the PDK.

        """
        self.logger.debug(f"Reading from {keypath}. Field = '{field}'")

        try:
            return self.schema.get(*keypath, field=field, job=job)
        except (ValueError, TypeError) as e:
            self.error(str(e))
            return None

    ###########################################################################
    def getkeys(self, *keypath, job=None):
        """
        Returns a list of schema dictionary keys.

        Searches the schema for the keypath provided and returns a list of
        keys found, excluding the generic 'default' key. Accessing a
        non-existent keypath produces a logger error message and raises the
        Chip object error flag.

        Args:
            keypath (list str): Variable length ordered schema key list
            job (str): Jobname to use for dictionary access in place of the
                current active jobname.

        Returns:
            List of keys found for the keypath provided.

        Examples:
            >>> keylist = chip.getkeys('pdk')
            Returns all keys for the 'pdk' keypath.
            >>> keylist = chip.getkeys()
            Returns all list of all keypaths in the schema.
        """
        if len(keypath) > 0:
            self.logger.debug(f'Getting schema parameter keys for {keypath}')
        else:
            self.logger.debug('Getting all schema parameter keys.')

        try:
            return self.schema.getkeys(*keypath, job=job)
        except (ValueError, TypeError) as e:
            self.error(str(e))
            return None

    ###########################################################################
    def getdict(self, *keypath):
        """
        Returns a schema dictionary.

        Searches the schema for the keypath provided and returns a complete
        dictionary. Accessing a non-existent keypath produces a logger error
        message and raises the Chip object error flag.

        Args:
            keypath(list str): Variable length ordered schema key list

        Returns:
            A schema dictionary

        Examples:
            >>> pdk = chip.getdict('pdk')
            Returns the complete dictionary found for the keypath 'pdk'
        """
        self.logger.debug(f'Getting cfg for: {keypath}')

        try:
            return self.schema.getdict(*keypath)
        except (ValueError, TypeError) as e:
            self.error(str(e))
            return None

    ###########################################################################
    def set(self, *args, field='value', clobber=True):
        '''
        Sets a schema parameter field.

        Sets a schema parameter field based on the keypath and value provided in
        the ``*args``. See the :ref:`Schema Reference Manual<SiliconCompiler
        Schema>` for documentation of all supported keypaths. New schema
        dictionaries are automatically created for keypaths that overlap with
        'default' dictionaries. The write action is ignored if the parameter
        value is non-empty and the clobber option is set to False.

        The value provided must agree with the dictionary parameter 'type'.
        Accessing a non-existent keypath or providing a value that disagrees
        with the parameter type produces a logger error message and raises the
        Chip object error flag.

        Args:
            args (list): Parameter keypath followed by a value to set.
            field (str): Parameter field to set.
            clobber (bool): Existing value is overwritten if True.

        Examples:
            >>> chip.set('design', 'top')
            Sets the name of the design to 'top'
        '''
        keypath = args[:-1]
        value = args[-1]
        self.logger.debug(f'Setting {keypath} to {value}')

        # Special case to ensure loglevel is updated ASAP
        if keypath == ['option', 'loglevel'] and field == 'value':
            self.logger.setLevel(value)

        try:
            self.schema.set(*keypath, value, field=field, clobber=clobber)
        except (ValueError, TypeError) as e:
            self.error(e)

    ###########################################################################
    def add(self, *args, field='value'):
        '''
        Adds item(s) to a schema parameter list.

        Adds item(s) to schema parameter list based on the keypath and value
        provided in the ``*args``.  See the :ref:`Schema Reference
        Manual<SiliconCompiler Schema>` for documentation of all supported
        keypaths. New schema dictionaries are automatically created for keypaths
        that overlap with 'default' dictionaries.

        The value provided must agree with the dictionary parameter 'type'.
        Accessing a non-existent keypath, providing a value that disagrees
        with the parameter type, or using add with a scalar parameter produces
        a logger error message and raises the Chip object error flag.

        Args:
            args (list): Parameter keypath followed by a value to add.
            field (str): Parameter field to set.

        Examples:
            >>> chip.add('source', 'hello.v')
            Adds the file 'hello.v' to the list of sources.
        '''
        self.logger.debug(f'Appending value {args[-1]} to {args[:-1]}')

        try:
            self.schema.add(*args, field=field)
        except (ValueError, TypeError) as e:
            self.error(str(e))

    ###########################################################################
    def input(self, filename, fileset=None, filetype=None):
        '''
        Adds file to a filset. The default behavior is to infer filetypes and
        filesets based on the suffix of the file extensions. The method is
        a wrapper function for set.add('input', filset, filetype,...)

        Default filetype and filset based on suffix:

        .. code:: none

            {iotable}

        Args:
            fileset (str): File grouping
            filetype (str): File type

        '''

        self._add_input_output('input', filename, fileset, filetype)
    # Replace {iotable} in __doc__ with actual table for fileset/filetype and extension mapping
    input.__doc__= input.__doc__.replace("{iotable}",
                                         utils.format_fileset_type_table())

    ###########################################################################
    def output(self, filename, fileset=None, filetype=None):
        '''Same as input'''

        self._add_input_output('output', filename, fileset, filetype)
    # Copy input functions __doc__ and replace 'input' with 'output' to make constant
    output.__doc__ = input.__doc__.replace("input", "output")

    ###########################################################################
    def _add_input_output(self, category, filename, fileset, filetype):
        '''
        Adds file to input or output groups.
        Performs a lookup in the default io map for the fileset and filetype
        and will use those if they are not provided in the arguments
        '''

        ext = utils.get_file_ext(filename)

        default_fileset = None
        default_filetype = None
        if ext in _metadata.default_iomap:
            default_fileset, default_filetype = _metadata.default_iomap[ext]

        if not fileset:
            use_fileset = default_fileset
        else:
            use_fileset = fileset

        if not filetype:
            use_filetype = default_filetype
        else:
            use_filetype = filetype

        if not use_fileset or not use_filetype:
            self.logger.error(f'Unable to infer {category} fileset and/or filetype for '
                              f'{filename} based on file extension.')
        elif not fileset and not filetype:
            self.logger.info(f'{filename} inferred as {use_fileset}/{use_filetype}')
        elif not filetype:
            self.logger.info(f'{filename} inferred as filetype {use_filetype}')
        elif not fileset:
            self.logger.info(f'{filename} inferred as fileset {use_fileset}')

        self.add(category, use_fileset, use_filetype, filename)

    ###########################################################################
    def _find_sc_file(self, filename, missing_ok=False):
        """
        Returns the absolute path for the filename provided.

        Searches the SC root directory and the 'scpath' parameter for the
        filename provided and returns the absolute path. If no valid absolute
        path is found during the search, None is returned.

        Shell variables ('$' followed by strings consisting of numbers,
        underscores, and digits) are replaced with the variable value.

        Args:
            filename (str): Relative or absolute filename.

        Returns:
            Returns absolute path of 'filename' if found, otherwise returns
            None.

        Examples:
            >>> chip._find_sc_file('flows/asicflow.py')
           Returns the absolute path based on the sc installation directory.

        """

        # Replacing environment variables
        filename = self._resolve_env_vars(filename)

        # If we have an absolute path, pass-through here
        if os.path.isabs(filename) and os.path.exists(filename):
            return filename

        # Otherwise, search relative to scpaths
        scpaths = [self.cwd]
        scpaths.extend(self.get('option', 'scpath'))
        if 'SCPATH' in os.environ:
            scpaths.extend(os.environ['SCPATH'].split(os.pathsep))
        scpaths.append(self.scroot)

        searchdirs = ', '.join(scpaths)
        self.logger.debug(f"Searching for file {filename} in {searchdirs}")

        result = None
        for searchdir in scpaths:
            if not os.path.isabs(searchdir):
                searchdir = os.path.join(self.cwd, searchdir)

            abspath = os.path.abspath(os.path.join(searchdir, filename))
            if os.path.exists(abspath):
                result = abspath
                break

        if result is None and not missing_ok:
            self.error(f"File {filename} was not found")

        return result

    ###########################################################################
    def find_files(self, *keypath, missing_ok=False, job=None):
        """
        Returns absolute paths to files or directories based on the keypath
        provided.

        By default, this function first checks if the keypath provided has its
        `copy` parameter set to True. If so, it returns paths to the files in
        the build directory. Otherwise, it resolves these files based on the
        current working directory and SC path.

        The keypath provided must point to a schema parameter of type file, dir,
        or lists of either. Otherwise, it will trigger an error.

        Args:
            keypath (list str): Variable length schema key list.
            missing_ok (bool): If True, silently return None when files aren't
                found. If False, print an error and set the error flag.
            job (str): Jobname to use for dictionary access in place of the
                current active jobname.

        Returns:
            If keys points to a scalar entry, returns an absolute path to that
            file/directory, or None if not found. It keys points to a list
            entry, returns a list of either the absolute paths or None for each
            entry, depending on whether it is found.

        Examples:
            >>> chip.find_files('input', 'verilog')
            Returns a list of absolute paths to source files, as specified in
            the schema.

        """
        copyall = self.get('option', 'copyall', job=job)
        paramtype = self.get(*keypath, field='type', job=job)

        if 'file' in paramtype:
            copy = self.get(*keypath, field='copy', job=job)
        else:
            copy = False

        if 'file' not in paramtype and 'dir' not in paramtype:
            self.error('Can only call find_files on file or dir types')
            return None

        is_list = bool(re.match(r'\[', paramtype))

        paths = self.get(*keypath, job=job)
        # Convert to list if we have scalar
        if not is_list:
            paths = [paths]

        result = []

        # Special cases for various ['eda', ...] files that may be implicitly
        # under the workdir (or refdir in the case of scripts).
        # TODO: it may be cleaner to have a file resolution scope flag in schema
        # (e.g. 'scpath', 'workdir', 'refdir'), rather than hardcoding special
        # cases.

        if keypath[0] == 'tool' and keypath[4] in ('input', 'output', 'report'):
            step = keypath[5]
            index = keypath[6]
            if keypath[5] == 'report':
                io = ""
            else:
                io = keypath[4] + 's'
            iodir = os.path.join(self._getworkdir(jobname=job, step=step, index=index), io)
            for path in paths:
                abspath = os.path.join(iodir, path)
                if os.path.isfile(abspath):
                    result.append(abspath)
            return result
        elif keypath[0] == 'tool' and keypath[4] == 'script':
            tool = keypath[1]
            task = keypath[3]
            step = keypath[5]
            index = keypath[6]
            refdirs = self.find_files('tool', tool, 'task', task, 'refdir', step, index)
            for path in paths:
                for refdir in refdirs:
                    abspath = os.path.join(refdir, path)
                    if os.path.isfile(abspath):
                        result.append(abspath)
                        break

            return result

        for path in paths:
            if (copyall or copy) and ('file' in paramtype):
                name = self._get_imported_filename(path)
                abspath = os.path.join(self._getworkdir(jobname=job, step='import'), 'inputs', name)
                if os.path.isfile(abspath):
                    # if copy is True and file is found in import inputs,
                    # continue. Otherwise, fall through to _find_sc_file (the
                    # file may not have been gathered in imports yet)
                    result.append(abspath)
                    continue
            result.append(self._find_sc_file(path, missing_ok=missing_ok))
        # Convert back to scalar if that was original type
        if not is_list:
            return result[0]

        return result

    ###########################################################################
    def find_result(self, filetype, step, jobname=None, index='0'):
        """
        Returns the absolute path of a compilation result.

        Utility function that returns the absolute path to a results
        file based on the provided arguments. The result directory
        structure is:

        <dir>/<design>/<jobname>/<step>/<index>/outputs/<design>.filetype

        Args:
            filetype (str): File extension (v, def, etc)
            step (str): Task step name ('syn', 'place', etc)
            jobname (str): Jobid directory name
            index (str): Task index

        Returns:
            Returns absolute path to file.

        Examples:
            >>> manifest_filepath = chip.find_result('vg', 'syn')
           Returns the absolute path to the manifest.
        """
        if jobname is None:
            jobname = self.get('option', 'jobname')

        workdir = self._getworkdir(jobname, step, index)
        design = self.top()
        filename = f"{workdir}/outputs/{design}.{filetype}"

        self.logger.debug("Finding result %s", filename)

        if os.path.isfile(filename):
            return filename
        else:
            return None

    ###########################################################################
    def _abspath(self):
        '''
        Internal function that returns a copy of the chip schema with all
        relative paths resolved where required.
        '''
        schema = self.schema.copy()
        for keypath in self.getkeys():
            paramtype = self.get(*keypath, field='type')
            value = self.get(*keypath)
            if value:
                #only do something if type is file or dir
                if 'file' in paramtype or 'dir' in paramtype:
                    abspaths = self.find_files(*keypath, missing_ok=True)
                    schema.set(*keypath, abspaths)
        return schema

    ###########################################################################
    def merge_manifest(self, cfg, job=None, clobber=True, clear=True, check=False):
        """
        Merges an external manifest with the current compilation manifest.

        All value fields in the provided schema dictionary are merged into the
        current chip object. Dictionaries with non-existent keypath produces a
        logger error message and raises the Chip object error flag.

        Args:
            job (str): Specifies non-default job to merge into
            clear (bool): If True, disables append operations for list type
            clobber (bool): If True, overwrites existing parameter value
            check (bool): If True, checks the validity of each key
            partial (bool): If True, perform a partial merge, only merging
                keypaths that may have been updated during run().

        Examples:
            >>> chip.merge_manifest('my.pkg.json')
           Merges all parameters in my.pk.json into the Chip object

        """
        self._merge_manifest(cfg, job, clobber, clear, check)

    def _key_may_be_updated(self, keypath):
        '''Helper that returns whether `keypath` can be updated mid-run.'''
        # TODO: cleaner way to manage this?
        if keypath[0] in ('metric', 'record'):
            return True
        if keypath[0] == 'flowgraph' and keypath[4] in ('select', 'status'):
            return True
        if keypath[0] == 'tool':
            return True
        return False

    ###########################################################################
    def _merge_manifest(self, cfg, job=None, clobber=True, clear=True, check=False, partial=False):
        """
        Internal merge_manifest() implementation with `partial` arg.

        partial (bool): If True, perform a partial merge, only merging keypaths
        that may have been updated during run().
        """
        src = Schema(cfg)
        if job is not None:
            # TODO: do we really want to overwrite any existing job schema
            # values?
            dest = Schema()
        else:
            dest = self.schema

        for keylist in src.getkeys():
            if partial and not self._key_may_be_updated(keylist):
                continue
            if keylist[0] in ('history', 'library'):
                continue
            #only read in valid keypaths without 'default'
            key_valid = True
            if check:
                key_valid = dest.valid(*keylist, default_valid=True)
                if not key_valid:
                    self.logger.warning(f'Keypath {keylist} is not valid')
            if key_valid and 'default' not in keylist:
                # update value, handling scalars vs. lists
                typestr = src.get(*keylist, field='type')
                val = src.get(*keylist)
                if bool(re.match(r'\[', typestr)) & bool(not clear):
                    dest.add(*keylist, val)
                else:
                    dest.set(*keylist, val, clobber=clobber)

                # update other fields that a user might modify
                for field in src.getdict(*keylist).keys():
                    if field in ('value', 'switch', 'type', 'require', 'defvalue',
                                 'shorthelp', 'example', 'help'):
                        # skip these fields (value handled above, others are static)
                        continue
                    v = src.get(*keylist, field=field)
                    dest.set(*keylist, v, field=field)

    ###########################################################################
    def _check_files(self):
        allowed_paths = [os.path.join(self.cwd, self.get('option', 'builddir'))]
        allowed_paths.extend(os.environ['SC_VALID_PATHS'].split(os.pathsep))

        for keypath in self.getkeys():
            if 'default' in keypath:
                continue

            paramtype = self.get(*keypath, field='type')
            #only do something if type is file or dir
            if ('history' not in keypath and 'library' not in keypath) and ('file' in paramtype or 'dir' in paramtype):

                if self.get(*keypath) is None:
                    # skip unset values (some directories are None by default)
                    continue

                abspaths = self.find_files(*keypath, missing_ok=True)
                if not isinstance(abspaths, list):
                    abspaths = [abspaths]

                for abspath in abspaths:
                    ok = False

                    if abspath is not None:
                        for allowed_path in allowed_paths:
                            if os.path.commonpath([abspath, allowed_path]) == allowed_path:
                                ok = True
                                continue

                    if not ok:
                        self.logger.error(f'Keypath {keypath} contains path(s) '
                            'that do not exist or resolve to files outside of '
                            'allowed directories.')
                        return False

        return True

    ###########################################################################
    def check_filepaths(self):
        '''
        Verifies that paths to all files in manifest are valid.

        Returns:
            True if all file paths are valid, otherwise False.
        '''

        allkeys = self.getkeys()
        for keypath in allkeys:
            allpaths = []
            paramtype = self.get(*keypath, field='type')
            if 'file' in paramtype or 'dir' in paramtype:
                if 'dir' not in keypath and self.get(*keypath):
                    allpaths = list(self.get(*keypath))
                for path in allpaths:
                    #check for env var
                    m = re.match(r'\$(\w+)(.*)', path)
                    if m:
                        prefix_path = os.environ[m.group(1)]
                        path = prefix_path + m.group(2)
                    file_error = 'file' in paramtype and not os.path.isfile(path)
                    dir_error = 'dir' in paramtype and not os.path.isdir(path)
                    if file_error or dir_error:
                        self.logger.error(f"Paramater {keypath} path {path} is invalid")
                        return False

        return True

    ###########################################################################
    def _check_manifest_dynamic(self, step, index):
        '''Runtime checks called from _runtask().

        - Make sure expected inputs exist.
        - Make sure all required filepaths resolve correctly.
        '''
        error = False

        flow = self.get('option', 'flow')
        tool = self.get('flowgraph', flow, step, index, 'tool')
        task = self.get('flowgraph', flow, step, index, 'task')

        if self.valid('tool', tool, 'task', task, 'input', step, index):
            required_inputs = self.get('tool', tool, 'task', task, 'input', step, index)
        else:
            required_inputs = []
        input_dir = os.path.join(self._getworkdir(step=step, index=index), 'inputs')
        for filename in required_inputs:
            path = os.path.join(input_dir, filename)
            if not os.path.isfile(path):
                self.logger.error(f'Required input {filename} not received for {step}{index}.')
                error = True

        if (not tool in self.builtin) and self.valid('tool', tool,'task', task,  'require', step, index):
            all_required = self.get('tool', tool, 'task', task, 'require', step, index)
            for item in all_required:
                keypath = item.split(',')
                paramtype = self.get(*keypath, field='type')
                if ('file' in paramtype) or ('dir' in paramtype):
                    abspath = self.find_files(*keypath, missing_ok=True)
                    unresolved_paths = self.get(*keypath)
                    if not isinstance(abspath, list):
                        abspath = [abspath]
                        unresolved_paths = [unresolved_paths]
                    for i, path in enumerate(abspath):
                        if path is None:
                            unresolved_path = unresolved_paths[i]
                            self.logger.error(f'Cannot resolve path {unresolved_path} in required file keypath {keypath}.')
                            error = True

        # Need to run this check here since file resolution can change in
        # _runtask().
        if 'SC_VALID_PATHS' in os.environ:
            if not self._check_files():
                error = True

        return not error

    ###########################################################################
    def check_manifest(self):
        '''
        Verifies the integrity of the pre-run compilation manifest.

        Checks the validity of the current schema manifest in
        memory to ensure that the design has been properly set up prior
        to running compilation. The function is called inside the run()
        function but can also be called separately. Checks performed by the
        check_manifest() function include:

        * Has a flowgraph been defined?
        * Does the manifest satisfy the schema requirement field settings?
        * Are all flowgraph input names legal step/index pairs?
        * Are the tool parameter setting requirements met?

        Returns:
            Returns True if the manifest is valid, else returns False.

        Examples:
            >>> manifest_ok = chip.check_manifest()
            Returns True of the Chip object dictionary checks out.

        '''
        error = False

        # Dynamic checks
        # We only perform these if arg, step and arg, index are set.
        # We don't check inputs for skip all
        # TODO: Need to add skip step

        cur_step = self.get('arg', 'step')
        cur_index = self.get('arg', 'index')
        if cur_step and cur_index and not self.get('option', 'skipall'):
            return self._check_manifest_dynamic(cur_step, cur_index)

        design = self.get('design')
        flow = self.get('option', 'flow')
        jobname = self.get('option', 'jobname')
        steplist = self.get('option', 'steplist')
        if not steplist:
            steplist = self.list_steps()

        #1. Checking that flowgraph and steplist are legal
        if flow not in self.getkeys('flowgraph'):
            error = True
            self.logger.error(f"flowgraph {flow} not defined.")
        legal_steps = self.getkeys('flowgraph',flow)

        if 'import' not in legal_steps:
            error = True
            self.logger.error("Flowgraph doesn't contain import step.")

        indexlist = {}
        #TODO: refactor
        for step in steplist:
            if self.get('option', 'indexlist'):
                indexlist[step] = self.get('option', 'indexlist')
            else:
                indexlist[step] = self.getkeys('flowgraph', flow, step)

        for step in steplist:
            for index in indexlist[step]:
                in_job = self._get_in_job(step, index)

                for in_step, in_index in self.get('flowgraph', flow, step, index, 'input'):
                    if in_job != self.get('option', 'jobname'):
                        workdir = self._getworkdir(jobname=in_job, step=in_step, index=in_index)
                        cfg = os.path.join(workdir, 'outputs', f'{design}.pkg.json')
                        if not os.path.isfile(cfg):
                            self.logger.error(f'{step}{index} relies on {in_step}{in_index} from job {in_job}, '
                                'but this task has not been run.')
                            error = True
                        continue
                    if in_step in steplist and in_index in indexlist[in_step]:
                        # we're gonna run this step, OK
                        continue
                    if self.get('flowgraph', flow, in_step, in_index, 'status') == TaskStatus.SUCCESS:
                        # this task has already completed successfully, OK
                        continue
                    self.logger.error(f'{step}{index} relies on {in_step}{in_index}, '
                        'but this task has not been run and is not in the current steplist.')
                    error = True

        #2. Check libary names
        for item in self.get('asic', 'logiclib'):
            if item not in self.getkeys('library'):
                error = True
                self.logger.error(f"Target library {item} not found.")

        #3. Check requirements list
        allkeys = self.getkeys()
        for key in allkeys:
            keypath = ",".join(key)
            if 'default' not in key and 'history' not in key and 'library' not in key:
                key_empty = self.schema._keypath_empty(key)
                requirement = self.get(*key, field='require')
                if key_empty and (str(requirement) == 'all'):
                    error = True
                    self.logger.error(f"Global requirement missing for [{keypath}].")
                elif key_empty and (str(requirement) == self.get('option', 'mode')):
                    error = True
                    self.logger.error(f"Mode requirement missing for [{keypath}].")

        #4. Check per tool parameter requirements (when tool exists)
        for step in steplist:

            for index in self.getkeys('flowgraph', flow, step):
                tool = self.get('flowgraph', flow, step, index, 'tool')
                tool = self.get('flowgraph', flow, step, index, 'task')
                if (tool not in self.builtin) and (tool in self.getkeys('tool')):
                    # checking that requirements are set
                    if self.valid('tool', tool, 'task', task, 'require', step, index):
                        all_required = self.get('tool', tool, 'task', task, 'require', step, index)
                        for item in all_required:
                            keypath = item.split(',')
                            if self.schema._keypath_empty(keypath):
                                error = True
                                self.logger.error(f"Value empty for [{keypath}] for {tool}.")

                    if (self.schema._keypath_empty(['tool', tool, 'exe']) and
                        self.find_function(tool, 'run', 'tools') is None):
                        error = True
                        self.logger.error(f'No executable or run() function specified for tool {tool}')

        if 'SC_VALID_PATHS' in os.environ:
            if not self._check_files():
                error = True

        if not self._check_flowgraph_io():
            error = True

        return not error

    ###########################################################################
    def _gather_outputs(self, step, index):
        '''Return set of filenames that are guaranteed to be in outputs
        directory after a successful run of step/index.'''

        flow = self.get('option', 'flow')
        tool = self.get('flowgraph', flow, step, index, 'tool')
        task = self.get('flowgraph', flow, step, index, 'task')

        outputs = set()
        if tool in self.builtin:
            in_tasks = self.get('flowgraph', flow, step, index, 'input')
            in_task_outputs = [self._gather_outputs(*task) for task in in_tasks]

            if tool in ('minimum', 'maximum'):
                if len(in_task_outputs) > 0:
                    outputs = in_task_outputs[0].intersection(*in_task_outputs[1:])
            elif tool in ('join', 'nop'):
                if len(in_task_outputs) > 0:
                    outputs = in_task_outputs[0].union(*in_task_outputs[1:])
            else:
                # TODO: logic should be added here when mux/verify builtins are implemented.
                self.logger.error(f'Builtin {tool} not yet implemented')
        else:
            # Not builtin tool
            if self.valid('tool', tool,  'task', task, 'output', step, index):
                outputs = set(self.get('tool', tool, 'task', task, 'output', step, index))
            else:
                outputs = set()

        if step == 'import' and self.get('option', 'remote'):
            imports = {self._get_imported_filename(p) for p in self._collect_paths()}
            outputs.update(imports)

        return outputs

    ###########################################################################
    def _check_flowgraph_io(self):
        '''Check if flowgraph is valid in terms of input and output files.

        Returns True if valid, False otherwise.
        '''

        flow = self.get('option', 'flow')
        steplist = self.get('option', 'steplist')

        if not steplist:
            steplist = self.list_steps()

        for step in steplist:
            for index in self.getkeys('flowgraph', flow, step):
                # For each task, check input requirements.
                tool = self.get('flowgraph', flow, step, index, 'tool')
                task = self.get('flowgraph', flow, step, index, 'task')

                if tool in self.builtin:
                    # We can skip builtins since they don't have any particular
                    # input requirements -- they just pass through what they
                    # receive.
                    continue

                # Get files we receive from input tasks.
                in_tasks = self.get('flowgraph', flow, step, index, 'input')
                all_inputs = set()
                for in_step, in_index in in_tasks:
                    if in_step not in steplist:
                        # If we're not running the input step, the required
                        # inputs need to already be copied into the build
                        # directory.
                        in_job = self._get_in_job(step, index)
                        workdir = self._getworkdir(jobname=in_job, step=in_step, index=in_index)
                        in_step_out_dir = os.path.join(workdir, 'outputs')

                        if not os.path.isdir(in_step_out_dir):
                            # This means this step hasn't been run, but that
                            # will be flagged by a different check. No error
                            # message here since it would be redundant.
                            inputs = []
                            continue

                        design = self.get('design')
                        manifest = f'{design}.pkg.json'
                        inputs = [inp for inp in os.listdir(in_step_out_dir) if inp != manifest]
                    else:
                        inputs = self._gather_outputs(in_step, in_index)

                    for inp in inputs:
                        if inp in all_inputs:
                            self.logger.error(f'Invalid flow: {step}{index} '
                                f'receives {inp} from multiple input tasks')
                            return False
                        all_inputs.add(inp)

                if self.valid('tool', tool, 'task', task, 'input', step, index):
                    requirements = self.get('tool', tool, 'task', task, 'input', step, index)
                else:
                    requirements = []
                for requirement in requirements:
                    if requirement not in all_inputs:
                        self.logger.error(f'Invalid flow: {step}{index} will '
                            f'not receive required input {requirement}.')
                        return False

        return True

    ###########################################################################
    def read_manifest(self, filename, job=None, clear=True, clobber=True):
        """
        Reads a manifest from disk and merges it with the current compilation manifest.

        The file format read is determined by the filename suffix. Currently
        json (*.json) and yaml(*.yaml) formats are supported.

        Args:
            filename (filepath): Path to a manifest file to be loaded.
            job (str): Specifies non-default job to merge into.
            clear (bool): If True, disables append operations for list type.
            clobber (bool): If True, overwrites existing parameter value.

        Examples:
            >>> chip.read_manifest('mychip.json')
            Loads the file mychip.json into the current Chip object.
        """
        self._read_manifest(filename, job=job, clear=clear, clobber=clobber)

    ###########################################################################
    def _read_manifest(self, filename, job=None, clear=True, clobber=True, partial=False):
        """
        Internal read_manifest() implementation with `partial` arg.

        partial (bool): If True, perform a partial merge, only merging keypaths
        that may have been updated during run().
        """

        filepath = os.path.abspath(filename)
        self.logger.debug(f"Reading manifest {filepath}")
        if not os.path.isfile(filepath):
            self.error(f"Manifest file not found {filepath}", fatal=True)

        #Read arguments from file based on file type

        if filepath.endswith('.gz'):
            fin = gzip.open(filepath, 'r')
        else:
            fin = open(filepath, 'r')

        try:
            if re.search(r'(\.json|\.sup)(\.gz)*$', filepath):
                localcfg = json.load(fin)
            elif re.search(r'(\.yaml|\.yml)(\.gz)*$', filepath):
                localcfg = yaml.load(fin, Loader=yaml.SafeLoader)
            else:
                self.error('File format not recognized %s', filepath)
        finally:
            fin.close()

        if self.get('schemaversion') != localcfg['schemaversion']['value']:
            self.logger.warning('Attempting to read manifest with incompatible '
            'schema version into current chip object. Skipping...')
            return

        # Merging arguments with the Chip configuration
        self._merge_manifest(localcfg, job=job, clear=clear, clobber=clobber, partial=partial)

        # Read history
        if 'history' in localcfg and not partial:
            for historic_job in localcfg['history'].keys():
                self._merge_manifest(localcfg['history'][historic_job],
                                     job=historic_job,
                                     clear=clear,
                                     clobber=clobber,
                                     partial=False)

        # TODO: better way to handle this?
        if 'library' in localcfg and not partial:
            for libname in localcfg['library'].keys():
                self._import_library(libname, localcfg['library'][libname], job=job, clobber=clobber)

    ###########################################################################
    def write_manifest(self, filename, prune=True, abspath=False):
        '''
        Writes the compilation manifest to a file.

        The write file format is determined by the filename suffix. Currently
        json (*.json), yaml (*.yaml), tcl (*.tcl), and (*.csv) formats are
        supported.

        Args:
            filename (filepath): Output filepath
            prune (bool): If True, essential non-empty parameters from the
                 the Chip object schema are written to the output file.
            abspath (bool): If set to True, then all schema filepaths
                 are resolved to absolute filepaths.

        Examples:
            >>> chip.write_manifest('mydump.json')
            Prunes and dumps the current chip manifest into mydump.json
        '''

        filepath = os.path.abspath(filename)
        self.logger.debug('Writing manifest to %s', filepath)

        if not os.path.exists(os.path.dirname(filepath)):
            os.makedirs(os.path.dirname(filepath))

        # resolve absolute paths
        if abspath:
            schema = self._abspath()
        else:
            schema = self.schema.copy()

        if prune:
            self.logger.debug('Pruning dictionary before writing file %s', filepath)
            # Keep empty lists to simplify TCL coding
            if filepath.endswith('.tcl'):
                keeplists = True
            else:
                keeplists = False
            schema.prune(keeplists=keeplists)

        is_csv = re.search(r'(\.csv)(\.gz)*$', filepath)

        # format specific dumping
        if filepath.endswith('.gz'):
            fout = gzip.open(filepath, 'wt', encoding='UTF-8')
        elif is_csv:
            # Files written using csv library should be opened with newline=''
            # https://docs.python.org/3/library/csv.html#id3
            fout = open(filepath, 'w', newline='')
        else:
            fout = open(filepath, 'w')

        # format specific printing
        try:
            if re.search(r'(\.json|\.sup)(\.gz)*$', filepath):
                schema.write_json(fout)
            elif re.search(r'(\.yaml|\.yml)(\.gz)*$', filepath):
                schema.write_yaml(fout)
            elif re.search(r'(\.tcl)(\.gz)*$', filepath):
                schema.write_tcl(fout, prefix="dict set sc_cfg")
            elif is_csv:
                schema.write_csv(fout)
            else:
                self.error('File format not recognized %s', filepath)
        finally:
            fout.close()

    ###########################################################################
    def check_checklist(self, standard, items=None, check_ok=False):
        '''
        Check items in a checklist.

        Checks the status of items in a checklist for the standard provided. If
        a specific list of items is unspecified, all items are checked.

        All items have an associated 'task' parameter, which indicates which
        tasks can be used to automatically validate the item. For an item to be
        checked, all tasks must satisfy the item's criteria, unless waivers are
        provided. In addition, that task must have generated EDA report files
        for each metric in the criteria.

        For items without an associated task, the only requirement is that at
        least one report has been added to that item.

        When 'check_ok' is True, every item must also have its 'ok' parameter
        set to True, indicating that a human has reviewed the item.

        Args:
            standard (str): Standard to check.
            items (list of str): Items to check from standard.
            check_ok (bool): Whether to check item 'ok' parameter.

        Returns:
            Status of item check.

        Examples:
            >>> status = chip.check_checklist('iso9000', 'd000')
            Returns status.
        '''
        error = False

        self.logger.info(f'Checking checklist {standard}')

        if items is None:
            items = self.getkeys('checklist', standard)

        flow = self.get('option', 'flow')



        for item in items:
            all_criteria = self.get('checklist', standard, item, 'criteria')
            for criteria in all_criteria:
                m = re.match(r'(\w+)([\>\=\<]+)(\w+)', criteria)
                if not m:
                    self.error(f"Illegal checklist criteria: {criteria}")
                    return False
                elif m.group(1) not in self.getkeys('metric', 'default', 'default'):
                    self.error(f"Critera must use legal metrics only: {criteria}")
                    return False

                metric = m.group(1)
                op = m.group(2)
                goal = float(m.group(3))

                tasks = self.get('checklist', standard, item, 'task')
                for job, step, index in tasks:
                    # Automated checks
                    flow = self.get('option', 'flow', job=job)
                    tool = self.get('flowgraph', flow, step, index, 'tool', job=job)
                    task = self.get('flowgraph', flow, step, index, 'task', job=job)

                    value = self.get('metric', step, index, metric,  job=job)
                    criteria_ok = self._safecompare(value, op, goal)
                    if metric in self.getkeys('checklist', standard, item, 'waiver'):
                        waivers = self.get('checklist', standard, item, 'waiver', metric)
                    else:
                        waivers = []

                    criteria_str = f'{metric}{op}{goal}'
                    if not criteria_ok and waivers:
                        self.logger.warning(f'{item} criteria {criteria_str} unmet by task {step}{index}, but found waivers.')
                    elif not criteria_ok:
                        self.logger.error(f'{item} criteria {criteria_str} unmet by task {step}{index}.')
                        error = True

                    if (step in self.getkeys('tool', tool, 'task', task, 'report', job=job) and
                        index in self.getkeys('tool', tool, 'task', task, 'report', step, job=job) and
                        metric in self.getkeys('tool', tool, 'task', task, 'report', step, index, job=job)):
                        eda_reports = self.find_files('tool', tool, 'task', task, 'report', step, index, metric, job=job)
                    else:
                        eda_reports = None

                    if not eda_reports:
                        self.logger.error(f'No EDA reports generated for metric {metric} in task {step}{index}')
                        error = True

                    for report in eda_reports:
                        if report not in self.get('checklist', standard, item, 'report'):
                            self.add('checklist', standard, item, 'report', report)

            if len(self.get('checklist', standard, item, 'report')) == 0:
                # TODO: validate that report exists?
                self.logger.error(f'No report documenting item {item}')
                error = True

            if check_ok and not self.get('checklist', standard, item, 'ok'):
                self.logger.error(f"Item {item} 'ok' field not checked")
                error = True

        if not error:
            self.logger.info('Check succeeded!')

        return not error

    ###########################################################################
    def read_file(self, filename, step='import', index='0'):
        '''
        Read file defined in schema. (WIP)
        '''
        return(0)

    ###########################################################################
    def update(self):
        '''
        Update the chip dependency graph.

        1. Finds all packages in the local cache
        2. Fetches all packages in the remote registry
        3. Creates a dependency graph based on current chip dependencies and
           dependencies read from dependency json objects.
        4. If autoinstall is set, copy registry packages to local cache.
        5. Error out if package is not found in local cache or in registry.
        6. Error out if autoinstall is set and registry package is missing.

        '''

        # schema settings
        design = self.get('design')
        reglist = self.get('option', 'registry')
        auto = self.get('option','autoinstall')

        # environment settings
        # Local cache location
        if 'SC_HOME' in os.environ:
            home = os.environ['SC_HOME']
        else:
            home = os.environ['HOME']

        cache = os.path.join(home,'.sc','registry')

        # Indexing all local cache packages
        local = self._build_index(cache)
        remote = self._build_index(reglist)

        # Cycle through current chip dependencies
        deps = {}
        for dep in self.getkeys('package', 'dependency'):
            deps[dep] = self.get('package', 'dependency', dep)

        depgraph = self._find_deps(cache, local, remote, design, deps, auto)

        # Update dependency graph
        for dep in depgraph:
            self.set('package', 'depgraph', dep, depgraph[dep])

        return depgraph

    ###########################################################################
    def _build_index(self, dirlist):
        '''
        Build a package index for a registry.
        '''

        if not isinstance(dirlist, list):
            dirlist = [dirlist]

        index = {}
        for item in dirlist:
            if re.match(r'http', item):
                #TODO
                pass
            else:
                packages = os.listdir(item)
                for i in packages:
                    versions = os.listdir(os.path.join(item, i))
                    index[i] = {}
                    for j in versions:
                        index[i][j] = item

        return index

    ###########################################################################
    def _install_package(self, cache, dep, ver, remote):
        '''
        Copies a package from remote to local.
        The remote and local arguments are package indices of format:
        index['dirname']['dep']
        '''

        package = f"{dep}-{ver}.sup.gz"

        self.logger.info(f"Installing package {package} in {cache}")

        # Check that package exists in remote registry
        if dep in remote.keys():
            if ver not in list(remote[dep].keys()):
                self.error(f"Package {dep}-{ver} not found in registry.")

        ifile = os.path.join(remote[dep][ver],dep,ver,package)
        odir = os.path.join(cache,dep,ver)
        ofile = os.path.join(odir,package)

        # Install package
        os.makedirs(odir, exist_ok=True)
        shutil.copyfile(ifile, ofile)

    ###########################################################################
    def _find_deps(self, cache, local, remote, design, deps, auto, depgraph={}, upstream={}):
        '''
        Recursive function to find and install dependencies.
        '''

        # install missing dependencies
        depgraph[design] = []
        for dep in deps.keys():
            #TODO: Proper PEP semver matching
            ver = list(deps[dep])[0]
            depgraph[design].append((dep,ver))
            islocal = False
            if dep in local.keys():
                if ver in local[dep]:
                    islocal = True

            # install and update local index
            if auto and islocal:
                self.logger.info(f"Found package {dep}-{ver} in cache")
            elif auto and not islocal:
                self._install_package(cache, dep, ver, remote)
                local[dep]=ver

            # look through dependency package files
            package = os.path.join(cache,dep,ver,f"{dep}-{ver}.sup.gz")
            if not os.path.isfile(package):
                self.error("Package missing. Try 'autoinstall' or install manually.")
            with gzip.open(package, 'r') as f:
                localcfg = json.load(f)

            # done if no more dependencies
            if 'dependency' in localcfg['package']:
                subdeps = {}
                subdesign = localcfg['design']['value']
                depgraph[subdesign] = []
                for item in localcfg['package']['dependency'].keys():
                    subver = localcfg['package']['dependency'][item]['value']
                    if (item in upstream) and (upstream[item] == subver):
                        # Circular imports are not supported.
                        self.error(f'Cannot process circular import: {dep}-{ver} <---> {item}-{subver}.', fatal=True)
                    subdeps[item] = subver
                    upstream[item] = subver
                    depgraph[subdesign].append((item, subver))
                    self._find_deps(cache, local, remote, subdesign, subdeps, auto, depgraph, upstream)

        return depgraph

    ###########################################################################
    def import_library(self, lib_chip):
        '''Import a Chip object into current Chip as a library.

        Args:
            lib_chip (Chip): An instance of Chip to import.
        '''
        self._import_library(lib_chip.design, lib_chip.schema.cfg)

    ###########################################################################
    def _import_library(self, libname, libcfg, job=None, clobber=True):
        '''Helper to import library with config 'libconfig' as a library
        'libname' in current Chip object.'''
        if job:
            cfg = self.schema.cfg['history'][job]['library']
        else:
            cfg = self.schema.cfg['library']

        if libname in cfg:
            if clobber:
                self.logger.warning(f'Overwriting existing library {libname}')
            else:
                return

        cfg[libname] = copy.deepcopy(libcfg)
        if 'pdk' in cfg:
            del cfg[libname]['pdk']

    ###########################################################################
    def write_depgraph(self, filename):
        '''
        Writes the package dependency tree to disk.

        Supported graphical render formats include png, svg, gif, pdf and a
        few others. (see https://graphviz.org for more information).

        Supported text formats include .md, .rst. (see the Linux 'tree'
        command for more information).

        '''

        return(0)

    ###########################################################################

    def write_flowgraph(self, filename, flow=None,
                        fillcolor='#ffffff', fontcolor='#000000',
                        fontsize='14', border=True, landscape=False):
        r'''
        Renders and saves the compilation flowgraph to a file.

        The chip object flowgraph is traversed to create a graphviz (\*.dot)
        file comprised of node, edges, and labels. The dot file is a
        graphical representation of the flowgraph useful for validating the
        correctness of the execution flow graph. The dot file is then
        converted to the appropriate picture or drawing format based on the
        filename suffix provided. Supported output render formats include
        png, svg, gif, pdf and a few others. For more information about the
        graphviz project, see see https://graphviz.org/

        Args:
            filename (filepath): Output filepath
            flow (str): Name of flowgraph to render
            fillcolor(str): Node fill RGB color hex value
            fontcolor (str): Node font RGB color hex value
            fontsize (str): Node text font size
            border (bool): Enables node border if True
            landscape (bool): Renders graph in landscape layout if True

        Examples:
            >>> chip.write_flowgraph('mydump.png')
            Renders the object flowgraph and writes the result to a png file.
        '''
        filepath = os.path.abspath(filename)
        self.logger.debug('Writing flowgraph to file %s', filepath)
        fileroot, ext = os.path.splitext(filepath)
        fileformat = ext.replace(".", "")

        if flow is None:
            flow = self.get('option', 'flow')

        # controlling border width
        if border:
            penwidth = '1'
        else:
            penwidth = '0'

        # controlling graph direction
        if landscape:
            rankdir = 'LR'
        else:
            rankdir = 'TB'

        dot = graphviz.Digraph(format=fileformat)
        dot.graph_attr['rankdir'] = rankdir
        dot.attr(bgcolor='transparent')
        for step in self.getkeys('flowgraph',flow):
            irange = 0
            for index in self.getkeys('flowgraph', flow, step):
                irange = irange +1
            for i in range(irange):
                index = str(i)
                node = step+index
                # create step node
                tool =  self.get('flowgraph', flow, step, index, 'tool')
                if tool in self.builtin:
                    labelname = step
                elif tool is not None:
                    labelname = f"{step}{index}\n({tool})"
                else:
                    labelname = f"{step}{index}"
                dot.node(node, label=labelname, bordercolor=fontcolor, style='filled',
                         fontcolor=fontcolor, fontsize=fontsize, ordering="in",
                         penwidth=penwidth, fillcolor=fillcolor)
                # get inputs
                all_inputs = []
                for in_step, in_index in self.get('flowgraph', flow, step, index, 'input'):
                    all_inputs.append(in_step + in_index)
                for item in all_inputs:
                    dot.edge(item, node)
        dot.render(filename=fileroot, cleanup=True)

    ########################################################################
    def _collect_paths(self):
        '''
        Returns list of paths to files that will be collected by import step.

        See docstring for _collect() for more details.
        '''
        paths = []

        copyall = self.get('option', 'copyall')
        allkeys = self.getkeys()
        for key in allkeys:
            if key[0] == 'history':
                continue
            leaftype = self.get(*key, field='type')
            if re.search('file', leaftype):
                copy = self.get(*key, field='copy')
                value = self.get(*key)
                if copyall or copy:
                    for item in value:
                        paths.append(item)

        return paths

    ########################################################################
    def _collect(self, step, index):
        '''
        Collects files found in the configuration dictionary and places
        them in inputs/. The function only copies in files that have the 'copy'
        field set as true. If 'copyall' is set to true, then all files are
        copied in.

        1. indexing like in run, job1
        2. chdir package
        3. run tool to collect files, pickle file in output/design.v
        4. copy in rest of the files below
        5. record files read in to schema

        '''

        indir = 'inputs'

        if not os.path.exists(indir):
            os.makedirs(indir)

        self.logger.info('Collecting input sources')

        for path in self._collect_paths():
            filename = self._get_imported_filename(path)
            abspath = self._find_sc_file(path)
            if abspath:
                self.logger.info(f"Copying {abspath} to '{indir}' directory")
                shutil.copy(abspath, os.path.join(indir, filename))
            else:
                self._haltstep(step, index)

    ###########################################################################
    def archive(self, step=None, index=None, all_files=False):
        '''Archive a job directory.

        Creates a single compressed archive (.tgz) based on the design,
        jobname, and flowgraph in the current chip manifest. Individual
        steps and/or indices can be archived based on arguments specified.
        By default, all steps and indices in the flowgraph are archived.
        By default, only outputs, reports, log files, and the final manifest
        are archived.

        Args:
            step(str): Step to archive.
            index (str): Index to archive
            all_files (bool): If True, all files are archived.

        '''

        design = self.get('design')
        jobname = self.get('option', 'jobname')
        buildpath = self.get('option', 'builddir')
        flow = self.get('option', 'flow')

        if step:
            steplist = [step]
        elif self.get('arg', 'step'):
            steplist = [self.get('arg', 'step')]
        elif self.get('option', 'steplist'):
            steplist = self.get('option', 'steplist')
        else:
            steplist = self.list_steps()

        if step:
            archive_name = f"{design}_{jobname}_{step}.tgz"
        else:
            archive_name = f"{design}_{jobname}.tgz"

        with tarfile.open(archive_name, "w:gz") as tar:
            # Don't use _getworkdir() since we want a relative path for arcname
            jobdir = os.path.join(buildpath, design, jobname)

            manifest = os.path.join(jobdir, f'{design}.pkg.json')
            if os.path.isfile(manifest):
                tar.add(os.path.abspath(manifest), arcname=manifest)
            else:
                self.loger.warning('Archiving job with failed or incomplete run.')

            for step in steplist:
                if index:
                    indexlist = [index]
                else:
                    indexlist = self.getkeys('flowgraph', flow, step)
                for item in indexlist:
                    basedir = os.path.join(jobdir, step, item)
                    if all_files:
                         tar.add(os.path.abspath(basedir), arcname=basedir)
                    else:
                        reportdir = os.path.join(basedir, 'reports')
                        outdir = os.path.join(basedir,'outputs')
                        logfile = os.path.join(basedir, step+'.log')
                        tar.add(os.path.abspath(reportdir), arcname=reportdir)
                        tar.add(os.path.abspath(outdir), arcname=outdir)
                        if os.path.isfile(logfile):
                            tar.add(os.path.abspath(logfile), arcname=logfile)

        return archive_name

    ###########################################################################
    def hash_files(self, *keypath, algo='sha256', update=True):
        '''Generates hash values for a list of parameter files.

        Generates a a hash value for each file found in the keypath.
        If the  update variable is True, the has values are recorded in the
        'filehash' field of the parameter, following the order dictated by
        the files within the 'values' parameter field.

        Files are located using the find_files() function.

        The file hash calculation is performed based on the 'algo' setting.
        Supported algorithms include SHA1, SHA224, SHA256, SHA384, SHA512,
        and MD5.

        Args:
            *keypath(str): Keypath to parameter.
            algo (str): Algorithm to use for file hash calculation
            update (bool): If True, the hash values are recorded in the
                chip object manifest.

        Returns:
            A list of hash values.

        Examples:
            >>> hashlist = hash_files('sources')
             Hashlist gets list of hash values computed from 'sources' files.
        '''

        keypathstr = ','.join(keypath)
        #TODO: Insert into find_files?
        if 'file' not in self.get(*keypath, field='type'):
            self.error(f"Illegal attempt to hash non-file parameter [{keypathstr}].")
        else:
            filelist = self.find_files(*keypath)
            #cycle through all paths
            hashlist = []
            if filelist:
                self.logger.info(f'Computing hash value for [{keypathstr}]')
            for filename in filelist:
                if os.path.isfile(filename):
                    #TODO: Implement algo selection
                    hashobj = hashlib.sha256()
                    with open(filename, "rb") as f:
                        for byte_block in iter(lambda: f.read(4096), b""):
                            hashobj.update(byte_block)
                    hash_value = hashobj.hexdigest()
                    hashlist.append(hash_value)
                else:
                    self.error(f"Internal hashing error, file not found")
            # compare previous hash to new hash
            oldhash = self.get(*keypath,field='filehash')
            for i,item in enumerate(oldhash):
                if item != hashlist[i]:
                    self.error(f"Hash mismatch for [{keypath}]")
            self.set(*keypath, hashlist, field='filehash', clobber=True)


    ###########################################################################
    def audit_manifest(self):
        '''Verifies the integrity of the post-run compilation manifest.

        Checks the integrity of the chip object implementation flow after
        the run() function has been completed. Errors, warnings, and debug
        messages are reported through the logger object.

        Audit checks performed include:

        * Time stamps
        * File modifications
        * Error and warning policy
        * IP and design origin
        * User access
        * License terms
        * Version checks

        Returns:
            Returns True if the manifest has integrity, else returns False.

        Example:
            >>> chip.audit_manifest()
            Audits the Chip object manifest and returns 0 if successful.

        '''

        return 0


    ###########################################################################
    def calc_area(self):
        '''Calculates the area of a rectilinear diearea.

        Uses the shoelace formulate to calculate the design area using
        the (x,y) point tuples from the 'diearea' parameter. If only diearea
        parameter only contains two points, then the first and second point
        must be the lower left and upper right points of the rectangle.
        (Ref: https://en.wikipedia.org/wiki/Shoelace_formula)

        Returns:
            Design area (float).

        Examples:
            >>> area = chip.calc_area()

        '''

        vertices = self.get('asic', 'diearea')

        if len(vertices) == 2:
            width = vertices[1][0] - vertices[0][0]
            height = vertices[1][1] - vertices[0][1]
            area = width * height
        else:
            area = 0.0
            for i in range(len(vertices)):
                j = (i + 1) % len(vertices)
                area += vertices[i][0] * vertices[j][1]
                area -= vertices[j][0] * vertices[i][1]
            area = abs(area) / 2

        return area

    ###########################################################################
    def calc_yield(self, model='poisson'):
        '''Calculates raw die yield.

        Calculates the raw yield of the design as a function of design area
        and d0 defect density. Calculation can be done based on the poisson
        model (default) or the murphy model. The die area and the d0
        parameters are taken from the chip dictionary.

        * Poisson model: dy = exp(-area * d0/100).
        * Murphy model: dy = ((1-exp(-area * d0/100))/(area * d0/100))^2.

        Args:
            model (string): Model to use for calculation (poisson or murphy)

        Returns:
            Design yield percentage (float).

        Examples:
            >>> yield = chip.calc_yield()
            Yield variable gets yield value based on the chip manifest.
        '''

        d0 = self.get('pdk', 'd0')
        diearea = self.calc_area()

        if model == 'poisson':
            dy = math.exp(-diearea * d0/100)
        elif model == 'murphy':
            dy = ((1-math.exp(-diearea * d0/100))/(diearea * d0/100))**2

        return dy

    ##########################################################################
    def calc_dpw(self):
        '''Calculates dies per wafer.

        Calculates the gross dies per wafer based on the design area, wafersize,
        wafer edge margin, and scribe lines. The calculation is done by starting
        at the center of the wafer and placing as many complete design
        footprints as possible within a legal placement area.

        Returns:
            Number of gross dies per wafer (int).

        Examples:
            >>> dpw = chip.calc_dpw()
            Variable dpw gets gross dies per wafer value based on the chip manifest.
        '''

        #PDK information
        wafersize = self.get('pdk', 'wafersize')
        edgemargin = self.get('pdk', 'edgemargin')
        hscribe = self.get('pdk', 'hscribe')
        vscribe = self.get('pdk', 'vscribe')

        #Design parameters
        diesize = self.get('asic', 'diesize').split()
        diewidth = (diesize[2] - diesize[0])/1000
        dieheight = (diesize[3] - diesize[1])/1000

        #Derived parameters
        radius = wafersize/2 -edgemargin
        stepwidth = (diewidth + hscribe)
        stepheight = (dieheight + vscribe)

        #Raster dies out from center until you touch edge margin
        #Work quadrant by quadrant
        dies = 0
        for quad in ('q1', 'q2', 'q3', 'q4'):
            x = 0
            y = 0
            if quad == "q1":
                xincr = stepwidth
                yincr = stepheight
            elif quad == "q2":
                xincr = -stepwidth
                yincr = stepheight
            elif quad == "q3":
                xincr = -stepwidth
                yincr = -stepheight
            elif quad == "q4":
                xincr = stepwidth
                yincr = -stepheight
            #loop through all y values from center
            while math.hypot(0, y) < radius:
                y = y + yincr
                while math.hypot(x, y) < radius:
                    x = x + xincr
                    dies = dies + 1
                x = 0

        return int(dies)

    ###########################################################################
    def grep(self, args, line):
        """
        Emulates the Unix grep command on a string.

        Emulates the behavior of the Unix grep command that is etched into
        our muscle memory. Partially implemented, not all features supported.
        The function returns None if no match is found.

        Args:
            arg (string): Command line arguments for grep command
            line (string): Line to process

        Returns:
            Result of grep command (string).

        """

        # Quick return if input is None
        if line is None:
            return None

        # Partial list of supported grep options
        options = {
            '-v' : False, # Invert the sense of matching
            '-i' : False, # Ignore case distinctions in patterns and data
            '-E' : False, # Interpret PATTERNS as extended regular expressions.
            '-e' : False, # Safe interpretation of pattern starting with "-"
            '-x' : False, # Select only matches that exactly match the whole line.
            '-o' : False, # Print only the match parts of a matching line
            '-w' : False} # Select only lines containing matches that form whole words.

        # Split into repeating switches and everything else
        match = re.match(r'\s*((?:\-\w\s)*)(.*)', args)

        pattern = match.group(2)

        # Split space separated switch string into list
        switches = match.group(1).strip().split(' ')

        # Find special -e switch update the pattern
        for i in range(len(switches)):
            if switches[i] == "-e":
                if i != (len(switches)):
                    pattern = ' '.join(switches[i+1:]) + " " + pattern
                    switches = switches[0:i+1]
                    break
                options["-e"] = True
            elif switches[i] in options.keys():
                options[switches[i]] = True
            elif switches[i] !='':
                print("ERROR",switches[i])

        #REGEX
        #TODO: add all the other optinos
        match = re.search(rf"({pattern})", line)
        if bool(match) == bool(options["-v"]):
            return None
        else:
            return line

    ###########################################################################
    def check_logfile(self, jobname=None, step=None, index='0',
                      logfile=None, display=True):
        '''
        Checks logfile for patterns found in the 'regex' parameter.

        Reads the content of the task's log file and compares the content found
        with the task's 'regex' parameter. The matches are stored in the file
        '<design>.<suffix>' in the current directory. The matches are logged
        if display is set to True.

        Args:
            jobname (str): Job directory name. If None, :keypath:`option, jobname` is used.
            step (str): Task step name ('syn', 'place', etc). If None, :keypath:`arg, step` is used.
            index (str): Task index. Default value is 0. If None, :keypath:`arg, index` is used.
            logfile (str): Path to logfile. If None, the default task logfile is used.
            display (bool): If True, logs matches.

        Returns:
            Dictionary mapping suffixes to number of matches for that suffix's
            regex.

        Examples:
            >>> chip.check_logfile(step='place')
            Searches for regex matches in the place logfile.
        '''

        # Using manifest to get defaults

        flow = self.get('option', 'flow')

        if jobname is None:
            jobname = self.get('option', 'jobname')
        if step is None:
            step = self.get('arg', 'step')
            if step is None:
                raise ValueError("Must provide 'step' or set ['arg', 'step']")
        if index is None:
            index = self.get('arg', 'index')
            if index is None:
                raise ValueError("Must provide 'index' or set ['arg', 'index']")
        if logfile is None:
            logfile = os.path.join(self._getworkdir(jobname=jobname, step=step, index=index),
                                   f'{step}.log')

        tool = self.get('flowgraph', flow, step, index, 'tool')
        task = self.get('flowgraph', flow, step, index, 'task')

        # Creating local dictionary (for speed)
        # self.get is slow
        checks = {}
        matches = {}
        regex_list = []
        if self.valid('tool', tool, 'task', task, 'regex', step, index, 'default'):
            regex_list = self.getkeys('tool', tool, 'task', task, 'regex', step, index)
        for suffix in regex_list:
            checks[suffix] = {}
            checks[suffix]['report'] = open(f"{step}.{suffix}", "w")
            checks[suffix]['args'] = self.get('tool', tool, 'task', task, 'regex', step, index, suffix)
            matches[suffix] = 0

        # Looping through patterns for each line
        with open(logfile, errors='ignore_with_warning') as f:
            for line in f:
                for suffix in checks:
                    string = line
                    for item in checks[suffix]['args']:
                        if string is None:
                            break
                        else:
                            string = self.grep(item, string)
                    if string is not None:
                        matches[suffix] += 1
                        #always print to file
                        print(string.strip(), file=checks[suffix]['report'])
                        #selectively print to display
                        if display:
                                if suffix == 'errors':
                                    self.logger.error(string.strip())
                                elif suffix == 'warnings':
                                    self.logger.warning(string.strip())
                                else:
                                    self.logger.info(f'{suffix}: {string.strip()}')

        for suffix in checks:
            checks[suffix]['report'].close()

        return matches

    ###########################################################################
    def _find_leaves(self, steplist):
        '''Helper to find final (leaf) tasks for a given steplist.'''
        flow = self.get('option', 'flow')

        # First, iterate over the tasks to generate a set of non-leaf tasks.
        all_tasks = set()
        non_leaf_tasks = set()
        for step in steplist:
            for index in self.getkeys('flowgraph', flow, step):
                all_tasks.add((step, index))
                for in_step, in_index in self.get('flowgraph', flow, step, index, 'input'):
                    if in_step in steplist:
                        non_leaf_tasks.add((in_step, in_index))

        # Then, find all leaf tasks by elimination.
        return all_tasks.difference(non_leaf_tasks)

    ###########################################################################
    def summary(self, steplist=None, show_all_indices=False):
        '''
        Prints a summary of the compilation manifest.

        Metrics from the flowgraph steps, or steplist parameter if
        defined, are printed out on a per step basis. All metrics from the
        metric dictionary with weights set in the flowgraph dictionary are
        printed out.

        Args:
            show_all_indices (bool): If True, displays metrics for all indices
                of each step. If False, displays metrics only for winning
                indices.

        Examples:
            >>> chip.summary()
            Prints out a summary of the run to stdout.
        '''

        # display whole flowgraph if no steplist specified
        flow = self.get('option', 'flow')
        if not steplist:
            if self.get('option', 'steplist'):
                steplist = self.get('option', 'steplist')
            else:
                steplist = self.list_steps()

        # Find all tasks that are part of a "winning" path.
        selected_tasks = set()
        to_search = []

        # Start search with any successful leaf tasks.
        leaf_tasks = self._find_leaves(steplist)
        for task in leaf_tasks:
            if self.get('flowgraph', flow, *task, 'status') == TaskStatus.SUCCESS:
                selected_tasks.add(task)
                to_search.append(task)

        # Search backwards, saving anything that was selected by leaf tasks.
        while len(to_search) > 0:
            task = to_search.pop(-1)
            for selected in self.get('flowgraph', flow, *task, 'select'):
                if selected not in selected_tasks:
                    selected_tasks.add(selected)
                    to_search.append(selected)

        # only report tool based steps functions
        for step in steplist.copy():
            if self.get('flowgraph',flow, step,'0','tool') in self.builtin:
                index = steplist.index(step)
                del steplist[index]

        # job directory
        jobdir = self._getworkdir()

        # Custom reporting modes
        paramlist = []
        for item in self.getkeys('option', 'param'):
            paramlist.append(item+"="+self.get('option', 'param', item))

        if paramlist:
            paramstr = ', '.join(paramlist)
        else:
            paramstr = "None"

        info_list = ["SUMMARY:\n",
                     "design : " + self.top(),
                     "params : " + paramstr,
                     "jobdir : "+ jobdir,
                     ]

        if self.get('option', 'mode') == 'asic':
            pdk = self.get('option', 'pdk')
            info_list.extend(["foundry : " + self.get('pdk', pdk, 'foundry'),
                              "process : " + pdk,
                              "targetlibs : "+" ".join(self.get('asic', 'logiclib'))])
        elif self.get('option', 'mode') == 'fpga':
            info_list.extend(["partname : "+self.get('fpga','partname')])

        info = '\n'.join(info_list)


        print("-"*135)
        print(info, "\n")

        # Stepping through all steps/indices and printing out metrics
        data = []

        #Creating Header
        header = []
        indices_to_show = {}
        colwidth = 8
        for step in steplist:
            if show_all_indices:
                indices_to_show[step] = self.getkeys('flowgraph', flow, step)
            else:
                indices_to_show[step] = []
                for index in self.getkeys('flowgraph', flow, step):
                    if (step, index) in selected_tasks:
                        indices_to_show[step].append(index)

        # header for data frame
        for step in steplist:
            for index in indices_to_show[step]:
                header.append(f'{step}{index}'.center(colwidth))

        # Gather data and determine which metrics to show
        # We show a metric if:
        # - it is not in ['option', 'metricoff'] -AND-
        # - at least one step in the steplist has a non-zero weight for the metric -OR -
        #   at least one step in the steplist set a value for it
        metrics_to_show = []
        for metric in self.getkeys('metric', 'default', 'default'):
            if metric in self.get('option', 'metricoff'):
                continue

            row = []
            show_metric = False
            for step in steplist:
                for index in indices_to_show[step]:
                    if (
                        metric in self.getkeys('flowgraph', flow, step, index, 'weight') and
                        self.get('flowgraph', flow, step, index, 'weight', metric)
                    ):
                        show_metric = True

                    value = self.get('metric', step, index, metric)
                    if value is None:
                        value = '---'
                    else:
                        value = str(value)
                        show_metric = True

                    row.append(" " + value.center(colwidth))

            if show_metric:
                metrics_to_show.append(metric)
                data.append(row)

        pandas.set_option('display.max_rows', 500)
        pandas.set_option('display.max_columns', 500)
        pandas.set_option('display.width', 100)
        metrics = [" " + metric for metric in metrics_to_show]
        df = pandas.DataFrame(data, metrics, header)
        print(df.to_string())
        print("-"*135)

        # Create a report for the Chip object which can be viewed in a web browser.
        # Place report files in the build's root directory.
        web_dir = self._getworkdir()
        if os.path.isdir(web_dir):
            # Gather essential variables.
            templ_dir = os.path.join(self.scroot, 'templates', 'report')
            design = self.top()
            flow = self.get('option', 'flow')
            flow_steps = steplist
            flow_tasks = {}
            for step in flow_steps:
                flow_tasks[step] = self.getkeys('flowgraph', flow, step)

            # Call 'show()' to generate a low-res PNG of the design.
            img_data = None
            # Need to be able to search for something showable by KLayout,
            # otherwise the extra_options don't make sense.
            if not self.get('option', 'nodisplay'):
                result_file = self.show(filename=None, screenshot=True)
                # Result might not exist if there is no display
                if result_file and os.path.isfile(result_file):
                    with open(result_file, 'rb') as img_file:
                        img_data = base64.b64encode(img_file.read()).decode('utf-8')

            # Generate results page by passing the Chip manifest into the Jinja2 template.
            env = Environment(loader=FileSystemLoader(templ_dir))
            results_page = os.path.join(web_dir, 'report.html')

            schema = self.schema.copy()
            schema.prune()
            pruned_cfg = schema.cfg
            if 'history' in pruned_cfg:
                del pruned_cfg['history']
            if 'library' in pruned_cfg:
                del pruned_cfg['library']

            # Hardcode the encoding, since there's a Unicode character in a
            # Bootstrap CSS file inlined in this template. Without this setting,
            # this write may raise an encoding error on machines where the
            # default encoding is not UTF-8.
            with open(results_page, 'w', encoding='utf-8') as wf:
                wf.write(env.get_template('sc_report.j2').render(
                    manifest = self.schema.cfg,
                    pruned_cfg = pruned_cfg,
                    metric_keys = metrics_to_show,
                    metrics = self.schema.cfg['metric'],
                    tasks = flow_tasks,
                    img_data = img_data,
                ))

            # Try to open the results and layout only if '-nodisplay' is not set.
            if not self.get('option', 'nodisplay'):
                try:
                    webbrowser.get(results_page)
                except webbrowser.Error:
                    # Python 'webbrowser' module includes a limited number of popular defaults.
                    # Depending on the platform, the user may have defined their own with $BROWSER.
                    if 'BROWSER' in os.environ:
                        subprocess.run([os.environ['BROWSER'], results_page])
                    else:
                        self.logger.warning('Unable to open results page in web browser:\n' +
                                            os.path.abspath(os.path.join(web_dir, "report.html")))

    ###########################################################################
    def list_steps(self, flow=None):
        '''
        Returns an ordered list of flowgraph steps.

        All step keys from the flowgraph dictionary are collected and the
        distance from the root node (ie. without any inputs defined) is
        measured for each step. The step list is then sorted based on
        the distance from root and returned.

        Returns:
            A list of steps sorted by distance from the root node.

        Example:
            >>> steplist = chip.list_steps()
            Variable steplist gets list of steps sorted by distance from root.
        '''

        if flow is None:
            flow = self.get('option', 'flow')

        #Get length of paths from step to root
        depth = {}
        for step in self.getkeys('flowgraph', flow):
            depth[step] = 0
            for path in self._allpaths(flow, step, '0'):
                if len(list(path)) > depth[step]:
                    depth[step] = len(path)

        #Sort steps based on path lenghts
        sorted_dict = dict(sorted(depth.items(), key=lambda depth: depth[1]))
        return list(sorted_dict.keys())

    ###########################################################################
    def _allpaths(self, flow, step, index, path=None):
        '''Recursive helper for finding all paths from provided step, index to
        root node(s) with no inputs.

        Returns a list of lists.
        '''

        if path is None:
            path = []

        inputs = self.get('flowgraph', flow, step, index, 'input')

        if not self.get('flowgraph', flow, step, index, 'input'):
            return [path]
        else:
            allpaths = []
            for in_step, in_index in inputs:
                newpath = path.copy()
                newpath.append(in_step + in_index)
                allpaths.extend(self._allpaths(flow, in_step, in_index, path=newpath))

        return allpaths

    ###########################################################################
    def clock(self, pin, period, jitter=0):
        """
        Clock configuration helper function.

        A utility function for setting all parameters associated with a
        single clock definition in the schema.

        The method modifies the following schema parameters:

        ['datasheet', name, 'pin']
        ['datasheet', name, 'period']
        ['datasheet', name, 'jitter']

        Args:
            pin (str): Full hierarchical path to clk pin.
            period (float): Clock period specified in ns.
            jitter (float): Clock jitter specified in ns.

        Examples:
            >>> chip.clock('clk, period=1.0)
           Create a clock named 'clk' with a 1.0ns period.
        """
        design = self.top()
        self.set('datasheet', design, 'pin', pin, 'type', 'global', 'clk')

        period_range = (period * 1e-9, period * 1e-9, period * 1e-9)
        self.set('datasheet', design, 'pin', pin, 'tperiod', 'global', period_range)

        jitter_range = (jitter * 1e-9, jitter * 1e-9, jitter * 1e-9)
        self.set('datasheet', design, 'pin', pin, 'tjitter', 'global', jitter_range)

    ###########################################################################
    def node(self, flow, step, tool, task=None, index=0):
        '''
        Creates a flowgraph node.

        Creates a flowgraph node by binding a step to a tool specific task.
        A tool can be an external executable or one of the built in functions
        in the SiliconCompiler framework). Built in functions include: minimum,
        maximum, join, mux, verify. The task is set to 'step' if unspecified.

        The method modifies the following schema parameters:

        ['flowgraph', flow, step, index, 'tool', tool]
        ['flowgraph', flow, step, index, 'weight', metric]

        Args:
            flow (str): Flow name
            step (str): Step name
            task (str): Task name, built in or tool specific
            tool (str): Tool to associate with task.
            index (int): Step index

        Examples:
            >>> chip.node('asicflow', 'place', 'openroad', index=0)
            Creates a task with step='place' and index=0 and binds it to the 'openroad' tool.
        '''

        # bind tool to node
        self.set('flowgraph', flow, step, str(index), 'tool', tool)

        tasks = self.getkeys('tool', tool, 'task')

        if task is None:
            task = step

        self.set('flowgraph', flow, step, str(index), 'task', task)

        # set default weights
        for metric in self.getkeys('metric', 'default', 'default'):
            self.set('flowgraph', flow, step, str(index), 'weight', metric, 0)

    ###########################################################################
    def edge(self, flow, tail, head, tail_index=0, head_index=0):
        '''
        Creates a directed edge from a tail node to a head node.

        Connects the output of a tail node with the input of a head node by
        setting the 'input' field of the head node in the schema flowgraph.

        The method modifies the following parameters:

        ['flowgraph', flow, head, str(head_index), 'input']

        Args:
            flow (str): Name of flow
            tail (str): Name of tail node
            head (str): Name of head node
            tail_index (int): Index of tail node to connect
            head_index (int): Index of head node to connect

        Examples:
            >>> chip.edge('place', 'cts')
            Creates a directed edge from place to cts.
        '''

        # Handling connecting edges between graphs
        # Not completely name space safe, but feels like this limitation
        # is a non-issue

        module_tail = f"{tail}.export"
        module_head = f"{head}.import"
        if module_tail in self.getkeys('flowgraph',flow):
            tail = module_tail
        if module_head in self.getkeys('flowgraph',flow):
            head = module_head
        #TODO: add error checking
        # Adding
        self.add('flowgraph', flow, head, str(head_index), 'input', (tail, str(tail_index)))

    ###########################################################################
    def graph(self, flow, subflow, name=None):
        '''
        Instantiates a named flow as a graph in the current flowgraph.

        Args:
            flow (str): Name of current flow.
            subflow (str): Name of flow to instantiate
            name (str): Name of instance

        Examples:
            >>> chip.graph('asicflow')
            Instantiates Creates a directed edge from place to cts.
        '''
        # TODO: can we refactor this to not rely on config hacks
        if flow not in self.getkeys('flowgraph'):
            self.schema.cfg['flowgraph'][flow] ={}

        # uniquify each step
        for step in self.getkeys('flowgraph',subflow):
            if name is None:
                newstep = step
            else:
                newstep = name + "." + step
            if newstep not in self.getkeys('flowgraph', flow):
                self.schema.cfg['flowgraph'][flow][newstep] ={}
            # recursive copy
            for key in self.schema._allkeys(self.schema.cfg['flowgraph'][subflow][step]):
                self.schema._copyparam(self.schema.cfg['flowgraph'][subflow][step],
                                       self.schema.cfg['flowgraph'][flow][newstep],
                                       key)
            # update step names
            for index in self.getkeys('flowgraph', flow, newstep):
                all_inputs = self.get('flowgraph', flow, newstep, index,'input')
                self.set('flowgraph', flow, newstep, index,'input',[])
                for in_step, in_index in all_inputs:
                    newin = name + "." + in_step
                    self.add('flowgraph', flow, newstep, index,'input',(newin,in_index))


    ###########################################################################
    def pipe(self, flow, plan):
        '''
        Creates a pipeline based on an order list of key values pairs.
        '''

        for item in plan:
            step = list(item.keys())[0]
            tool = list(item.values())[0]
            self.node(flow, step, tool)
            if step != 'import':
                self.edge(flow, prevstep, step)
            prevstep = step

    ###########################################################################
    def join(self, *tasks):
        '''
        Merges outputs from a list of input tasks.

        Args:
            tasks(list): List of input tasks specified as (step,index) tuples.

        Returns:
            Input list

        Examples:
            >>> select = chip.join([('lvs','0'), ('drc','0')])
           Select gets the list [('lvs','0'), ('drc','0')]
        '''

        tasklist = list(tasks)
        sel_inputs = tasklist

        # no score for join, so just return 0
        return sel_inputs

    ###########################################################################
    def nop(self, *task):
        '''
        A no-operation that passes inputs to outputs.

        Args:
            task(list): Input task specified as a (step,index) tuple.

        Returns:
            Input task

        Examples:
            >>> select = chip.nop(('lvs','0'))
           Select gets the tuple [('lvs',0')]
        '''

        return list(task)

    ###########################################################################
    def minimum(self, *tasks):
        '''
        Selects the task with the minimum metric score from a list of inputs.

        Sequence of operation:

        1. Check list of input tasks to see if all metrics meets goals
        2. Check list of input tasks to find global min/max for each metric
        3. Select MIN value if all metrics are met.
        4. Normalize the min value as sel = (val - MIN) / (MAX - MIN)
        5. Return normalized value and task name

        Meeting metric goals takes precedence over compute metric scores.
        Only goals with values set and metrics with weights set are considered
        in the calculation.

        Args:
            tasks(list): List of input tasks specified as (step,index) tuples.

        Returns:
            tuple containing

            - score (float): Minimum score
            - task (tuple): Task with minimum score

        Examples:
            >>> (score, task) = chip.minimum([('place','0'),('place','1')])

        '''
        return self._minmax(*tasks, op="minimum")

    ###########################################################################
    def maximum(self, *tasks):
        '''
        Selects the task with the maximum metric score from a list of inputs.

        Sequence of operation:

        1. Check list of input tasks to see if all metrics meets goals
        2. Check list of input tasks to find global min/max for each metric
        3. Select MAX value if all metrics are met.
        4. Normalize the min value as sel = (val - MIN) / (MAX - MIN)
        5. Return normalized value and task name

        Meeting metric goals takes precedence over compute metric scores.
        Only goals with values set and metrics with weights set are considered
        in the calculation.

        Args:
            tasks(list): List of input tasks specified as (step,index) tuples.

        Returns:
            tuple containing

            - score (float): Maximum score.
            - task (tuple): Task with minimum score

        Examples:
            >>> (score, task) = chip.maximum([('place','0'),('place','1')])

        '''
        return self._minmax(*tasks, op="maximum")

    ###########################################################################
    def _minmax(self, *steps, op="minimum", **selector):
        '''
        Shared function used for min and max calculation.
        '''

        if op not in ('minimum', 'maximum'):
            raise ValueError('Invalid op')

        flow = self.get('option', 'flow')
        steplist = list(steps)

        # Keeping track of the steps/indexes that have goals met
        failed = {}
        for step, index in steplist:
            if step not in failed:
                failed[step] = {}
            failed[step][index] = False

            if self.get('flowgraph', flow, step, index, 'status') == TaskStatus.ERROR:
                failed[step][index] = True
            else:
                for metric in self.getkeys('metric', step, index):
                    if self.valid('flowgraph', flow, step, index, 'goal', metric):
                        goal = self.get('flowgraph', flow, step, index, 'goal', metric)
                        real = self.get('metric', step, index, metric)
                        if real is None:
                            self.error(f'Metric {metric} has goal for {step}{index} '
                                'but it has not been set.', fatal=True)
                        if abs(real) > goal:
                            self.logger.warning(f"Step {step}{index} failed "
                                f"because it didn't meet goals for '{metric}' "
                                "metric.")
                            failed[step][index] = True

        # Calculate max/min values for each metric
        max_val = {}
        min_val = {}
        for metric in self.getkeys('flowgraph', flow, step, '0', 'weight'):
            max_val[metric] = 0
            min_val[metric] = float("inf")
            for step, index in steplist:
                if not failed[step][index]:
                    real = self.get('metric', step, index, metric)
                    if real is None:
                        continue
                    max_val[metric] = max(max_val[metric], real)
                    min_val[metric] = min(min_val[metric], real)

        # Select the minimum index
        best_score = float('inf') if op == 'minimum' else float('-inf')
        winner = None
        for step, index in steplist:
            if failed[step][index]:
                continue

            score = 0.0
            for metric in self.getkeys('flowgraph', flow, step, index, 'weight'):
                weight = self.get('flowgraph', flow, step, index, 'weight', metric)
                if not weight:
                    # skip if weight is 0 or None
                    continue

                real = self.get('metric', step, index, metric)
                if real is None:
                    self.error(f'Metric {metric} has weight for {step}{index} '
                        'but it has not been set.', fatal=True)

                if not (max_val[metric] - min_val[metric]) == 0:
                    scaled = (real - min_val[metric]) / (max_val[metric] - min_val[metric])
                else:
                    scaled = max_val[metric]
                score = score + scaled * weight

            if ((op == 'minimum' and score < best_score) or
                (op == 'maximum' and score > best_score)):
                best_score = score
                winner = (step,index)

        return (best_score, winner)

    ###########################################################################
    def verify(self, *tasks, **assertion):
        '''
        Tests an assertion on a list of input tasks.

        The provided steplist is verified to ensure that all assertions
        are True. If any of the assertions fail, False is returned.
        Assertions are passed in as kwargs, with the key being a metric
        and the value being a number and an optional conditional operator.
        The allowed conditional operators are: >, <, >=, <=

        Args:
            *steps (str): List of steps to verify
            **assertion (str='str'): Assertion to check on metric

        Returns:
            True if all assertions hold True for all steps.

        Example:
            >>> pass = chip.verify(['drc','lvs'], errors=0)
            Pass is True if the error metrics in the drc, lvs steps is 0.
        '''
        #TODO: implement
        return True

    ###########################################################################
    def mux(self, *tasks, **selector):
        '''
        Selects a task from a list of inputs.

        The selector criteria provided is used to create a custom function
        for selecting the best step/index pair from the inputs. Metrics and
        weights are passed in and used to select the step/index based on
        the minimum or maximum score depending on the 'op' argument.

        The function can be used to bypass the flows weight functions for
        the purpose of conditional flow execution and verification.

        Args:
            *steps (str): List of steps to verify
            **selector: Key value selection criteria.

        Returns:
            True if all assertions hold True for all steps.

        Example:
            >>> sel_stepindex = chip.mux(['route'], wirelength=0)
            Selects the routing stepindex with the shortest wirelength.
        '''

        #TODO: modify the _minmax function to feed in alternate weight path
        return None

    ###########################################################################
    def _runtask(self, step, index, status):
        '''
        Private per step run method called by run().

        The method takes in a step string and index string to indicated what
        to run.

        Execution flow:
        - Start wall timer
        - Defer job to compute node if using job scheduler
        - Set up working directory + chdir
        - Merge manifests from all input dependancies
        - Write manifest to input directory for convenience
        - Select inputs
        - Copy data from previous step outputs into inputs
        - Check manifest
        - Run pre_process() function
        - Set environment variables
        - Check EXE version
        - Save manifest as TCL/YAML
        - Start CPU timer
        - Run EXE
        - stop CPU timer
        - Run post_process()
        - Check log file
        - Hash all task files
        - Stop Wall timer
        - Make a task record
        - Save manifest to disk
        - Halt if any errors found
        - Clean up
        - chdir

        Note that since _runtask occurs in its own process with a separate
        address space, any changes made to the `self` object will not
        be reflected in the parent. We rely on reading/writing the chip manifest
        to the filesystem to communicate updates between processes.
        '''

        self._init_logger(step, index, in_run=True)

        ##################
        # Shared parameters (long function!)
        design = self.get('design')
        top = self.top()
        flow = self.get('option', 'flow')
        tool = self.get('flowgraph', flow, step, index, 'tool')
        task = self.get('flowgraph', flow, step, index, 'task')

        quiet = self.get('option', 'quiet') and (step not in self.get('option', 'bkpt'))

        ##################
        # Start wall timer
        wall_start = time.time()

        ##################
        # Defer job to compute node
        # If the job is configured to run on a cluster, collect the schema
        # and send it to a compute node for deferred execution.
        # (Run the initial 'import' stage[s] locally)

        if self.get('option', 'jobscheduler') and \
           self.get('flowgraph', flow, step, index, 'input'):
            # Note: The _deferstep method blocks until the compute node
            # finishes processing this step, and it sets the active/error bits.
            _deferstep(self, step, index, status)
            return

        ##################
        # Directory setup
        in_job = self._get_in_job(step, index)

        workdir = self._getworkdir(step=step,index=index)
        cwd = os.getcwd()
        if os.path.isdir(workdir):
            shutil.rmtree(workdir)
        os.makedirs(workdir, exist_ok=True)

        os.chdir(workdir)
        os.makedirs('inputs', exist_ok=True)
        os.makedirs('outputs', exist_ok=True)
        os.makedirs('reports', exist_ok=True)

        ##################
        # Merge manifests from all input dependancies

        all_inputs = []
        if not self.get('option', 'remote'):
            for in_step, in_index in self.get('flowgraph', flow, step, index, 'input'):
                in_task_status = status[in_step + in_index]
                self.set('flowgraph', flow, in_step, in_index, 'status', in_task_status)
                if in_task_status != TaskStatus.ERROR:
                    cfgfile = f"../../../{in_job}/{in_step}/{in_index}/outputs/{design}.pkg.json"
                    self._read_manifest(cfgfile, clobber=False, partial=True)

        ##################
        # Select inputs

        args = self.get('flowgraph', flow, step, index, 'args')
        inputs = self.get('flowgraph', flow, step, index, 'input')

        sel_inputs = []
        score = 0

        if tool in self.builtin:
            self.logger.info(f"Running built in task '{tool}'")
            # Figure out which inputs to select
            if tool == 'minimum':
                (score, sel_inputs) = self.minimum(*inputs)
            elif tool == "maximum":
                (score, sel_inputs) = self.maximum(*inputs)
            elif tool == "mux":
                (score, sel_inputs) = self.mux(*inputs, selector=args)
            elif tool == "join":
                sel_inputs = self.join(*inputs)
            elif tool == "verify":
                if not self.verify(*inputs, assertion=args):
                    self._haltstep(step, index)
        else:
            sel_inputs = self.get('flowgraph', flow, step, index, 'input')

        if sel_inputs == None:
            self.logger.error(f'No inputs selected after running {tool}')
            self._haltstep(step, index)

        self.set('flowgraph', flow, step, index, 'select', sel_inputs)

        ##################
        # Copy (link) output data from previous steps

        if step == 'import' and self.get('option', 'remote'):
            # Collect inputs into import directory only for remote runs, since
            # we need to send inputs up to the server. Otherwise, it's simpler
            # for debugging to leave inputs in place.
            self._collect(step, index)

        if not self.get('flowgraph', flow, step, index,'input'):
            all_inputs = []
        elif not self.get('flowgraph', flow, step, index, 'select'):
            all_inputs = self.get('flowgraph', flow, step, index,'input')
        else:
            all_inputs = self.get('flowgraph', flow, step, index, 'select')
        for in_step, in_index in all_inputs:
            if self.get('flowgraph', flow, in_step, in_index, 'status') == TaskStatus.ERROR:
                self.logger.error(f'Halting step due to previous error in {in_step}{in_index}')
                self._haltstep(step, index)

            # Skip copying pkg.json files here, since we write the current chip
            # configuration into inputs/{design}.pkg.json earlier in _runstep.
            utils.copytree(f"../../../{in_job}/{in_step}/{in_index}/outputs", 'inputs/', dirs_exist_ok=True,
                ignore=[f'{design}.pkg.json'], link=True)

        ##################
        # Check manifest
        self.set('arg', 'step', step, clobber=True)
        self.set('arg', 'index', index, clobber=True)

        if not self.get('option', 'skipcheck'):
            if not self.check_manifest():
                self.logger.error(f"Fatal error in check_manifest()! See previous errors.")
                self._haltstep(step, index)

        ##################
        # Run preprocess step for tool
        if tool not in self.builtin:
            func = self.find_function(tool, "pre_process", 'tools')
            if func:
                func(self)
                if self._error:
                    self.logger.error(f"Pre-processing failed for '{tool}'")
                    self._haltstep(step, index)

        ##################
        # Set environment variables

        # License file configuration.
        for item in self.getkeys('tool', tool, 'licenseserver'):
            license_file = self.get('tool', tool, 'licenseserver', item)
            if license_file:
                os.environ[item] = ':'.join(license_file)

        # Tool-specific environment variables for this task.
        if (step in self.getkeys('tool', tool, 'task', task, 'env')) and \
           (index in self.getkeys('tool', tool, 'task', task, 'env', step)):
            for item in self.getkeys('tool', tool, 'task', task, 'env', step, index):
                os.environ[item] = self.get('tool', tool, 'task', task, 'env', step, index, item)

        run_func = None
        if tool not in self.builtin:
            run_func = self.find_function(tool, 'run', 'tools')

        ##################
        # Check exe version

        vercheck = not self.get('option', 'novercheck')
        veropt = self.get('tool', tool, 'vswitch')
        exe = self._getexe(tool)
        version = None
        toolpath = exe # For record
        if exe is not None:
            exe_path, exe_base = os.path.split(exe)
            if veropt:
                cmdlist = [exe]
                cmdlist.extend(veropt)
                proc = subprocess.run(cmdlist, stdout=PIPE, stderr=subprocess.STDOUT, universal_newlines=True)
                parse_version = self.find_function(tool, 'parse_version', 'tools')
                if parse_version is None:
                    self.logger.error(f'{tool} does not implement parse_version.')
                    self._haltstep(step, index)
                version = parse_version(proc.stdout)

                self.logger.info(f"Tool '{exe_base}' found with version '{version}' in directory '{exe_path}'")
                if vercheck and not self._check_version(version, tool):
                    self._haltstep(step, index)
            else:
                self.logger.info(f"Tool '{exe_base}' found in directory '{exe_path}'")
        elif tool not in self.builtin and run_func is None:
            exe_base = self.get('tool', tool, 'exe')
            self.logger.error(f'Executable {exe_base} not found')
            self._haltstep(step, index)

        ##################
        # Write manifest (tool interface) (Don't move this!)
        suffix = self.get('tool', tool, 'format')
        if suffix:
            pruneopt = bool(suffix!='tcl')
            self.write_manifest(f"sc_manifest.{suffix}", prune=pruneopt, abspath=True)

        ##################
        # Start CPU Timer
        self.logger.debug(f"Starting executable")
        cpu_start = time.time()

        ##################
        # Run executable (or copy inputs to outputs for builtin functions)

        # TODO: Currently no memory usage tracking in breakpoints, builtins, or unexpected errors.
        max_mem_bytes = 0

        retcode = 0
        if tool in self.builtin:
            utils.copytree(f"inputs", 'outputs', dirs_exist_ok=True, link=True)
        elif run_func and not self.get('option', 'skipall'):
            logfile = None
            retcode = run_func(self)
        elif not self.get('option', 'skipall'):
            cmdlist = self._makecmd(tool, task, step, index)
            exe_base = os.path.basename(cmdlist[0])
            cmdstr = ' '.join([exe_base] + cmdlist[1:])
            self.logger.info('Running in %s', workdir)
            self.logger.info('%s', cmdstr)
            timeout = self.get('flowgraph', flow, step, index, 'timeout')
            logfile = step + '.log'
            if sys.platform in ('darwin', 'linux') and step in self.get('option', 'bkpt'):
                # When we break on a step, the tool often drops into a shell.
                # However, our usual subprocess scheme seems to break terminal
                # echo for some tools. On POSIX-compatible systems, we can use
                # pty to connect the tool to our terminal instead. This code
                # doesn't handle quiet/timeout logic, since we don't want either
                # of these features for an interactive session. Logic for
                # forwarding to file based on
                # https://docs.python.org/3/library/pty.html#example.
                with open(logfile, 'wb') as log_writer:
                    def read(fd):
                        data = os.read(fd, 1024)
                        log_writer.write(data)
                        return data
                    import pty # Note: this import throws exception on Windows
                    retcode = pty.spawn(cmdlist, read)
            else:
                stdout_file = ''
                stdout_suffix = self.get('tool', tool, 'task', task, 'stdout', step, index, 'suffix')
                if self.get('tool', tool, 'task', task,  'stdout', step, index, 'destination') == 'log':
                    stdout_file = step + "." + stdout_suffix
                elif self.get('tool', tool, 'task', task, 'stdout', step, index, 'destination') == 'output':
                    stdout_file =  os.path.join('outputs', top + "." + stdout_suffix)
                elif self.get('tool', tool, 'task', task, 'stdout', step, index, 'destination') == 'none':
                    stdout_file =  os.devnull
                else:
                    destination = self.get('tool', tool, 'task', task, 'stdout', step, index, 'destination')
                    self.logger.error(f'stdout/destination has no support for {destination}. Use [log|output|none].')
                    self._haltstep(step, index)
                stderr_file = ''
                stderr_suffix = self.get('tool', tool, 'task', task, 'stderr', step, index, 'suffix')
                if self.get('tool', tool, 'task', task, 'stderr', step, index, 'destination') == 'log':
                    stderr_file = step + "." + stderr_suffix
                elif self.get('tool', tool, 'task', task, 'stderr', step, index, 'destination') == 'output':
                    stderr_file =  os.path.join('outputs', top + "." + stderr_suffix)
                elif self.get('tool', tool, 'task', task, 'stderr', step, index, 'destination') == 'none':
                    stderr_file =  os.devnull
                else:
                    destination = self.get('tool', tool, 'task', task, 'stderr', step, index, 'destination')
                    self.logger.error(f'stderr/destination has no support for {destination}. Use [log|output|none].')
                    self._haltstep(step, index)

                with open(stdout_file, 'w') as stdout_writer, \
                    open(stdout_file, 'r', errors='replace_with_warning') as stdout_reader,  \
                    open(stderr_file, 'w') as stderr_writer,  \
                    open(stderr_file, 'r', errors='replace_with_warning') as stderr_reader:
                    # Use separate reader/writer file objects as hack to display
                    # live output in non-blocking way, so we can monitor the
                    # timeout. Based on https://stackoverflow.com/a/18422264.
                    is_stdout_log = self.get('tool', tool, 'task', task, 'stdout', step, index, 'destination') == 'log'
                    is_stderr_log = self.get('tool', tool, 'task', task, 'stderr', step, index, 'destination') == 'log' and stderr_file != stdout_file
                    # if STDOUT and STDERR are to be redirected to the same file,
                    # use a single writer
                    if stderr_file == stdout_file:
                        stderr_writer.close()
                        stderr_reader.close()
                        stderr_writer = subprocess.STDOUT

                    cmd_start_time = time.time()
                    proc = subprocess.Popen(cmdlist,
                                            stdout=stdout_writer,
                                            stderr=stderr_writer)
                    # How long to wait for proc to quit on ctrl-c before force
                    # terminating.
                    TERMINATE_TIMEOUT = 5
                    try:
                        while proc.poll() is None:
                            # Gather subprocess memory usage.
                            try:
                                pproc = psutil.Process(proc.pid)
                                max_mem_bytes = max(max_mem_bytes, pproc.memory_full_info().uss)
                            except psutil.Error:
                                # Process may have already terminated or been killed.
                                # Retain existing memory usage statistics in this case.
                                pass

                            # Loop until process terminates
                            if not quiet:
                                if is_stdout_log:
                                    sys.stdout.write(stdout_reader.read())
                                if is_stderr_log:
                                    sys.stdout.write(stderr_reader.read())
                            if timeout is not None and time.time() - cmd_start_time > timeout:
                                self.logger.error(f'Step timed out after {timeout} seconds')
                                utils.terminate_process(proc.pid)
                                self._haltstep(step, index)
                            time.sleep(0.1)
                    except KeyboardInterrupt:
                        interrupt_time = time.time()
                        self.logger.info(f'Received ctrl-c, waiting for {tool} to exit...')
                        while proc.poll() is None and (time.time() - interrupt_time) < TERMINATE_TIMEOUT:
                            time.sleep(0.5)
                        if proc.poll() is None:
                            self.logger.warning(f'{tool} did not exit within {TERMINATE_TIMEOUT} seconds. Terminating...')
                            utils.terminate_process(proc.pid)
                        self._haltstep(step, index, log=False)

                    # Read the remaining
                    if not quiet:
                        if is_stdout_log:
                            sys.stdout.write(stdout_reader.read())
                        if is_stderr_log:
                            sys.stdout.write(stderr_reader.read())
                    retcode = proc.returncode

        if retcode != 0:
            msg = f'Command failed with code {retcode}.'
            if logfile:
                # No log file for pure-Python tools.
                msg += f' See log file {os.path.abspath(logfile)}'
            self.logger.warning(msg)
            self._haltstep(step, index)

        ##################
        # Capture cpu runtime and memory footprint.
        cpu_end = time.time()
        cputime = round((cpu_end - cpu_start),2)
        self.set('metric', step, index, 'exetime', cputime)
        self.set('metric', step, index, 'memory', max_mem_bytes)

        ##################
        # Post process
        if (tool not in self.builtin) and (not self.get('option', 'skipall')) :
            func = self.find_function(tool, 'post_process', 'tools')
            if func:
                func(self)

        ##################
        # Check log file (must be after post-process)
        if (tool not in self.builtin) and (not self.get('option', 'skipall')) and (run_func is None):
            matches = self.check_logfile(step=step, index=index, display=not quiet)
            if 'errors' in matches:
                errors = self.get('metric', step, index, 'errors')
                if errors is None:
                    errors = 0
                errors += matches['errors']
                self.set('metric', step, index, 'errors', errors)
            if 'warnings' in matches:
                warnings = self.get('metric', step, index, 'warnings')
                if warnings is None:
                    warnings = 0
                warnings += matches['warnings']
                self.set('metric', step, index, 'warnings', warnings)

        ##################
        # Hash files
        if self.get('option', 'hash') and (tool not in self.builtin):
            # hash all outputs
            self.hash_files('tool', tool, 'task', task, 'output', step, index)
            # hash all requirements
            if self.valid('tool', tool, 'task', task, 'require', step, index):
                for item in self.get('tool', tool, 'task', task, 'require', step, index):
                    args = item.split(',')
                    if 'file' in self.get(*args, field='type'):
                        self.hash_files(*args)

        ##################
        # Capture wall runtime and cpu cores
        wall_end = time.time()
        walltime = round((wall_end - wall_start),2)
        self.set('metric',step, index, 'tasktime', walltime)
        self.logger.info(f"Finished task in {walltime}s")

        ##################
        # Make a record if tracking is enabled
        if self.get('option', 'track'):
            self._make_record(step, index, wall_start, wall_end, version, toolpath, cmdlist[1:])

        ##################
        # Save a successful manifest
        self.set('flowgraph', flow, step, index, 'status', TaskStatus.SUCCESS)

        self.write_manifest(os.path.join("outputs", f"{design}.pkg.json"))

        ##################
        # Stop if there are errors
        errors = self.get('metric', step, index, 'errors')
        if errors and not self.get('option', 'flowcontinue'):
            # TODO: should we warn if errors is not set?
            self.logger.error(f'{tool} reported {errors} errors during {step}{index}')
            self._haltstep(step, index)

        ##################
        # Clean up non-essential files
        if self.get('option', 'clean'):
            self._eda_clean(tool, task, step, index)

        ##################
        # return to original directory
        os.chdir(cwd)

    ###########################################################################
    def _haltstep(self, step, index, log=True):
        if log:
            self.logger.error(f"Halting step '{step}' index '{index}' due to errors.")
        sys.exit(1)

    ###########################################################################
    def _eda_clean(self, tool, task, step, index):
        '''Cleans up work directory of unecessary files.

        Assumes our cwd is the workdir for step and index.
        '''

        keep = ['inputs', 'outputs', 'reports', f'{step}.log', 'replay.sh']

        manifest_format = self.get('tool', tool, 'format')
        if manifest_format:
            keep.append(f'sc_manifest.{manifest_format}')

        if self.valid('tool', tool, 'task', task, 'regex', step, index, 'default'):
            for suffix in self.getkeys('tool', tool, 'task', task,  'regex', step, index):
                keep.append(f'{step}.{suffix}')

        # Tool-specific keep files
        if self.valid('tool', tool, 'task', task, 'keep', step, index):
            keep.extend(self.get('tool', tool, 'task', task, 'keep', step, index))

        for path in os.listdir():
            if path in keep:
                continue
            if os.path.isdir(path):
                shutil.rmtree(path)
            else:
                os.remove(path)

    ###########################################################################
    def _setup_tool(self, tool, task, step, index):

        self.set('arg','step', step)
        self.set('arg','index', index)

        func = self.find_function(tool, 'setup', 'tools')
        if func is None:
            self.logger.error(f'setup() not found for tool {tool}')
            sys.exit(1)
        func(self)

        # Add logfile as a report for errors/warnings if they have associated
        # regexes.
        if self.valid('tool', tool, 'task', task, 'regex', step, index, 'default'):
            re_keys = self.getkeys('tool', tool, 'task', task, 'regex', step, index)
            logfile = f'{step}.log'
            if (
                'errors' in re_keys and
                (not self.valid('tool', tool, 'task', task, 'report', step, index, 'errors') or
                 logfile not in self.get('tool', tool, 'task', task, 'report', step, index, 'errors'))
            ):
                self.add('tool', tool, 'task', task, 'report', step, index, 'errors', logfile)

            if (
                'warnings' in re_keys and
                (not self.valid('tool', tool, 'task', task, 'report', step, index, 'warnings') or
                 logfile not in self.get('tool', tool, 'task', task, 'report', step, index, 'warnings'))
            ):
                self.add('tool', tool, 'task', task, 'report', step, index, 'warnings', logfile)

        # Need to clear index, otherwise we will skip setting up other indices.
        # Clear step for good measure.
        self.set('arg','step', None)
        self.set('arg','index', None)

    ###########################################################################
    def run(self):
        '''
        Executes tasks in a flowgraph.

        The run function sets up tools and launches runs for every index
        in a step defined by a steplist. The steplist is taken from the schema
        steplist parameter if defined, otherwise the steplist is defined
        as the list of steps within the schema flowgraph dictionary. Before
        starting  the process, tool modules are loaded and setup up for each
        step and index based on on the schema eda dictionary settings.
        Once the tools have been set up, the manifest is checked using the
        check_manifest() function and files in the manifest are hashed based
        on the 'hashmode' schema setting.

        Once launched, each process waits for preceding steps to complete,
        as defined by the flowgraph 'inputs' parameter. Once a all inputs
        are ready, previous steps are checked for errors before the
        process entered a local working directory and starts to run
        a tool or to execute a built in Chip function.

        Fatal errors within a step/index process cause all subsequent
        processes to exit before start, returning control to the the main
        program which can then exit.

        Examples:
            >>> run()
            Runs the execution flow defined by the flowgraph dictionary.
        '''

        flow = self.get('option', 'flow')
        if flow is None:
            self.error("['option', 'flow'] must be set before calling run()",
                       fatal=True)

        # Auto-update jobname if ['option', 'jobincr'] is True
        # Do this before initializing logger so that it picks up correct jobname
        if self.get('option', 'jobincr'):
            workdir = self._getworkdir()
            if os.path.isdir(workdir):
                # Strip off digits following jobname, if any
                stem = self.get('option', 'jobname').rstrip('0123456789')

                designdir = os.path.dirname(workdir)
                jobid = 0
                for job in os.listdir(designdir):
                    m = re.match(stem + r'(\d+)', job)
                    if m:
                        jobid = max(jobid, int(m.group(1)))
                self.set('option', 'jobname', f'{stem}{jobid+1}')

        # Re-init logger to include run info after setting up flowgraph.
        self._init_logger(in_run=True)

        # Run steps if set, otherwise run whole graph
        if self.get('arg', 'step'):
            steplist = [self.get('arg', 'step')]
        elif self.get('option', 'steplist'):
            steplist = self.get('option', 'steplist')
        else:
            steplist = self.list_steps()

            if not self.get('option', 'resume'):
                # If no step(list) was specified, the whole flow is being run
                # start-to-finish. Delete the build dir to clear stale results.
                cur_job_dir = self._getworkdir()
                if os.path.isdir(cur_job_dir):
                    shutil.rmtree(cur_job_dir)

        # List of indices to run per step. Precomputing this ensures we won't
        # have any problems if [arg, index] gets clobbered, and reduces logic
        # repetition.
        indexlist = {}
        for step in steplist:
            if self.get('arg', 'index'):
                indexlist[step] = [self.get('arg', 'index')]
            elif self.get('option', 'indexlist'):
                indexlist[step] = self.get("option", 'indexlist')
            else:
                indexlist[step] = self.getkeys('flowgraph', flow, step)

        # Reset flowgraph/records/metrics by probing build directory. We need
        # to set values to None for steps we may re-run so that merging
        # manifests from _runtask() actually updates values.
        should_resume = self.get("option", 'resume')
        for step in self.getkeys('flowgraph', flow):
            all_indices_failed = True
            for index in self.getkeys('flowgraph', flow, step):
                stepdir = self._getworkdir(step=step, index=index)
                cfg = f"{stepdir}/outputs/{self.get('design')}.pkg.json"

                in_steplist = step in steplist and index in indexlist[step]
                if not os.path.isdir(stepdir) or (in_steplist and not should_resume):
                    # If stepdir doesn't exist, we need to re-run this task. If
                    # we're not running with -resume, we also re-run anything
                    # in the steplist.
                    self.set('flowgraph', flow, step, index, 'status', None)
                    for metric in self.getkeys('metric', 'default', 'default'):
                        self.set('metric', step, index, metric, None)
                    for record in self.getkeys('record', 'default', 'default'):
                        self.set('record', step, index, record, None)
                elif os.path.isfile(cfg):
                    self.set('flowgraph', flow, step, index, 'status', TaskStatus.SUCCESS)
                    all_indices_failed = False
                else:
                    self.set('flowgraph', flow, step, index, 'status', TaskStatus.ERROR)

            if should_resume and all_indices_failed and step in steplist:
                # When running with -resume, we re-run any step in steplist that
                # had all indices fail.
                for index in self.getkeys('flowgraph', flow, step):
                    if index in indexlist[step]:
                        self.set('flowgraph', flow, step, index, 'status', None)
                        for metric in self.getkeys('metric', 'default', 'default'):
                            self.set('metric', step, index, metric,  None)
                        for record in self.getkeys('record', 'default', 'default'):
                            self.set('record', step, index, record, None)

        # Set env variables
        for envvar in self.getkeys('option', 'env'):
            val = self.get('option', 'env', envvar)
            os.environ[envvar] = val

        # Remote workflow: Dispatch the Chip to a remote server for processing.
        if self.get('option','remote'):
            # Load the remote storage config into the status dictionary.
            if self.get('option','credentials'):
                # Use the provided remote credentials file.
                cfg_file = self.get('option','credentials')[-1]
                cfg_dir = os.path.dirname(cfg_file)
            else:
                # Use the default config file path.
                cfg_dir = os.path.join(Path.home(), '.sc')
                cfg_file = os.path.join(cfg_dir, 'credentials')
            if (not os.path.isdir(cfg_dir)) or (not os.path.isfile(cfg_file)):
                self.error('Could not find remote server configuration - '
                    'please run "sc-configure" and enter your server address and '
                    'credentials.', fatal=True)
            with open(cfg_file, 'r') as cfgf:
                self.status['remote_cfg'] = json.loads(cfgf.read())
            if (not 'address' in self.status['remote_cfg']):
                self.error('Improperly formatted remote server configuration - '
                    'please run "sc-configure" and enter your server address and '
                    'credentials.', fatal=True)

            # Pre-process: Run an 'import' stage locally, and upload the
            # in-progress build directory to the remote server.
            # Data is encrypted if user / key were specified.
            # run remote process
            remote_preprocess(self)

            # Run the job on the remote server, and wait for it to finish.
            remote_run(self)

            # Fetch results (and delete the job's data from the server).
            fetch_results(self)

            # Read back configuration from final manifest.
            cfg = os.path.join(self._getworkdir(),f"{self.get('design')}.pkg.json")
            if os.path.isfile(cfg):
                local_dir = self.get('option','builddir')
                self.read_manifest(cfg, clobber=True, clear=True)
                self.set('option', 'builddir', local_dir)
            else:
                # Hack to find first failed step by checking for presence of
                # output manifests.
                # TODO: fetch_results() should return info about step failures.
                failed_step = steplist[-1]
                for step in steplist[:-1]:
                    step_has_cfg = False
                    for index in indexlist[step]:
                        stepdir = self._getworkdir(step=step, index=index)
                        cfg = f"{stepdir}/outputs/{self.get('design')}.pkg.json"
                        if os.path.isfile(cfg):
                            step_has_cfg = True
                            break

                    if not step_has_cfg:
                        failed_step = step
                        break

                stepdir = self._getworkdir(step=failed_step)[:-1]
                self.error(f'Run() failed on step {failed_step}! '
                    f'See logs in {stepdir} for error details.', fatal=True)
        else:
            status = {}

            # Populate status dict with any flowgraph status values that have already
            # been set.
            for step in self.getkeys('flowgraph', flow):
                for index in self.getkeys('flowgraph', flow, step):
                    stepstr = step + index
                    task_status = self.get('flowgraph', flow, step, index, 'status')
                    if task_status is not None:
                        status[step + index] = task_status
                    else:
                        status[step + index] = TaskStatus.PENDING

            # Setup tools for all tasks to run.
            for step in steplist:
                for index in indexlist[step]:
                    # Setting up tool is optional
                    tool = self.get('flowgraph', flow, step, index, 'tool')
                    task = self.get('flowgraph', flow, step, index, 'task')
                    if tool not in self.builtin:
                        self._setup_tool(tool, task, step, index)

            # Check validity of setup
            self.logger.info("Checking manifest before running.")
            check_ok = True
            if not self.get('option','skipcheck'):
                check_ok = self.check_manifest()

            # Check if there were errors before proceeding with run
            if not check_ok:
                self.error('Manifest check failed. See previous errors.', fatal=True)
            if self._error:
                self.error('Implementation errors encountered. See previous errors.', fatal=True)

            # For each task to run, prepare a process and store its dependencies
            jobname = self.get('option','jobname')
            tasks_to_run = {}
            processes = {}
            for step in steplist:
                for index in indexlist[step]:
                    if status[step+index] != TaskStatus.PENDING:
                        continue

                    inputs = [step+index for step, index in self.get('flowgraph', flow, step, index, 'input')]

                    if (self._get_in_job(step, index) != jobname):
                        # If we specify a different job as input to this task,
                        # we assume we are good to run it.
                        tasks_to_run[step+index] = []
                    else:
                        tasks_to_run[step+index] = inputs

                    processes[step+index] = multiprocessing.Process(target=self._runtask,
                                                                    args=(step, index, status))


            # We have to deinit the chip's logger before spawning the processes
            # since the logger object is not serializable. _runtask_safe will
            # reinitialize the logger in each new process, and we reinitialize
            # the primary chip's logger after the processes complete.
            self._deinit_logger()

            running_tasks = []
            while len(tasks_to_run) > 0 or len(running_tasks) > 0:
                # Check for new tasks that can be launched.
                for task, deps in list(tasks_to_run.items()):
                    # TODO: breakpoint logic:
                    # if task is bkpt, then don't launch while len(running_tasks) > 0

                    # Clear any tasks that have finished from dependency list.
                    for in_task in deps.copy():
                        if status[in_task] != TaskStatus.PENDING:
                            deps.remove(in_task)

                    # If there are no dependencies left, launch this task and
                    # remove from tasks_to_run.
                    if len(deps) == 0:
                        processes[task].start()
                        running_tasks.append(task)
                        del tasks_to_run[task]

                # Check for situation where we have stuff left to run but don't
                # have any tasks running. This shouldn't happen, but we will get
                # stuck in an infinite loop if it does, so we want to break out
                # with an explicit error.
                if len(tasks_to_run) > 0 and len(running_tasks) == 0:
                    self.error('Tasks left to run, but no '
                        'running tasks. Steplist may be invalid.', fatal=True)

                # Check for completed tasks.
                # TODO: consider staying in this section of loop until a task
                # actually completes.
                for task in running_tasks.copy():
                    if not processes[task].is_alive():
                        running_tasks.remove(task)
                        if processes[task].exitcode > 0:
                            status[task] = TaskStatus.ERROR
                        else:
                            status[task] = TaskStatus.SUCCESS

                # TODO: exponential back-off with max?
                time.sleep(0.1)

            self._init_logger()

            # Make a clean exit if one of the steps failed
            for step in steplist:
                index_succeeded = False
                for index in indexlist[step]:
                    stepstr = step + index
                    if status[stepstr] != TaskStatus.ERROR:
                        index_succeeded = True
                        break

                if not index_succeeded:
                    self.error('Run() failed, see previous errors.', fatal=True)

            # On success, write out status dict to flowgraph status. We do this
            # since certain scenarios won't be caught by reading in manifests (a
            # failing step doesn't dump a manifest). For example, if the
            # steplist's final step has two indices and one fails.
            for step in steplist:
                for index in indexlist[step]:
                    stepstr = step + index
                    if status[stepstr] != TaskStatus.PENDING:
                        self.set('flowgraph', flow, step, index, 'status', status[stepstr])


            # Merge cfg back from last executed tasks.
            for step, index in self._find_leaves(steplist):
                lastdir = self._getworkdir(step=step, index=index)

                # This no-op listdir operation is important for ensuring we have
                # a consistent view of the filesystem when dealing with NFS.
                # Without this, this thread is often unable to find the final
                # manifest of runs performed on job schedulers, even if they
                # completed successfully. Inspired by:
                # https://stackoverflow.com/a/70029046.

                os.listdir(os.path.dirname(lastdir))

                lastcfg = f"{lastdir}/outputs/{self.get('design')}.pkg.json"
                if status[step+index] == TaskStatus.SUCCESS:
                    self._read_manifest(lastcfg, clobber=False, partial=True)
                else:
                    self.set('flowgraph', flow, step, index, 'status', TaskStatus.ERROR)

        # Clear scratchpad args since these are checked on run() entry
        self.set('arg', 'step', None, clobber=True)
        self.set('arg', 'index', None, clobber=True)

        # Store run in history
        self.schema.record_history()

        # Storing manifest in job root directory
        filepath =  os.path.join(self._getworkdir(),f"{self.get('design')}.pkg.json")
        self.write_manifest(filepath)

    ###########################################################################
    def _find_showable_output(self, tool=None):
        '''
        Helper function for finding showable layout based on schema.

        This code is used by show() and HTML report generation in summary().

        We could potentially refine this but for now it returns the first file
        in 'output' that has a showtool. If the optional 'tool' arg is defined,
        this showtool must match 'tool'. Returns None if no match found.

        Considered using ['model', 'layout', ...], but that includes abstract
        views (and we probably want to prioritize final layouts like
        DEF/GDS/OAS).
        '''
        for key in self.getkeys('output'):
            for output in self.find_files('output', key):
                file_ext = utils.get_file_ext(output)
                if file_ext in self.getkeys('option', 'showtool'):
                    if not tool or self.get('option', 'showtool', file_ext) == tool:
                        return output
        return None

    ###########################################################################
    def show(self, filename=None, screenshot=False):
        '''
        Opens a graphical viewer for the filename provided.

        The show function opens the filename specified using a viewer tool
        selected based on the file suffix and the 'showtool' schema setup.  The
        'showtool' parameter binds tools with file suffixes, enabling the
        automated dynamic loading of tool setup functions. Display settings and
        technology settings for viewing the file are read from the in-memory
        chip object schema settings. All temporary render and display files are
        saved in the <build_dir>/_show_<jobname> directory.

        Args:
            filename: Name of file to display

        Examples:
            >>> show('build/oh_add/job0/export/0/outputs/oh_add.gds')
            Displays gds file with a viewer assigned by 'showtool'
        '''

        sc_step = self.get('arg', 'step')
        if not sc_step:
            sc_step = "export"
        sc_index = self.get('arg', 'index')
        if not sc_index:
            sc_index = "0"
        sc_job = self.get('option', 'jobname')

        # Finding last layout if no argument specified
        if filename is None:
            self.logger.info('Searching build directory for layout to show.')

            for ext in self.getkeys('option', 'showtool'):
                filename = self.find_result(ext, step=sc_step, index=sc_index, jobname=sc_job)
                if filename:
                    break
            if not filename:
                # Generic logic
                filename = self._find_showable_output()

        if filename is None:
            self.logger.error('Unable to automatically find layout in build directory.')
            self.logger.error('Try passing in a full path to show() instead.')
            return False

        self.logger.info(f'Showing file {filename}')

        filepath = os.path.abspath(filename)

        #Check that file exists
        if not os.path.isfile(filepath):
            self.logger.error(f"Invalid filepath {filepath}.")
            return False

<<<<<<< HEAD
        # Opening file from temp directory
        cwd = os.getcwd()
        showdir = self.get('option','builddir') + "/_show"
        os.makedirs(showdir, exist_ok=True)
        os.chdir(showdir)

        # Uncompress file if necessary
        if os.path.splitext(filepath)[1].lower() == ".gz":
            with gzip.open(filepath, 'rb') as f_in:
                with open(localfile, 'wb') as f_out:
                    shutil.copyfileobj(f_in, f_out)
        else:
            shutil.copy(filepath, localfile)

        #Figure out which tool to use for opening data
        if filetype in self.getkeys('option','showtool'):
            # Using env variable and manifest to pass arguments
            os.environ['SC_FILENAME'] = localfile
            # Setting up tool
            tool = self.get('option','showtool', filetype)
            step = 'show'+filetype
            index = "0"
            self.set('arg', 'step', step)
            self.set('arg', 'index', index)
            setup_tool = self.find_function(tool, 'setup', 'tools')
            setup_tool(self, mode='show')
            self.write_manifest("sc_manifest.tcl", abspath=True)
            self.write_manifest("sc_manifest.json", abspath=True)
            self.set('arg', 'step', None)
            self.set('arg', 'index', None)

            exe = self._getexe(tool)
            if shutil.which(exe) is None:
                self.logger.error(f'Executable {exe} not found.')
                success = False
            else:
                # Running command
                cmdlist = self._makecmd(tool, task, step, index, extra_options=extra_options)
                proc = subprocess.run(cmdlist)
                success = proc.returncode == 0
        else:
=======
        filetype = utils.get_file_ext(filepath)

        if filetype not in self.getkeys('option', 'showtool'):
>>>>>>> d3ff33da
            self.logger.error(f"Filetype '{filetype}' not set up in 'showtool' parameter.")
            return False

        saved_config = self.schema.copy()

        # Setup flow parameters
        self.set('arg', 'flow', 'show_filetype', filetype)
        self.set('arg', 'flow', 'show_filepath', filepath)
        self.set('arg', 'flow', 'show_step', sc_step)
        self.set('arg', 'flow', 'show_index', sc_index)
        self.set('arg', 'flow', 'show_job', sc_job)
        self.set('arg', 'flow', 'show_screenshot', "true" if screenshot else "false")

        stepname = 'show'
        if screenshot:
            stepname = 'screenshot'

        try:
            self.load_flow('showflow')
        except:
            # restore environment
            self.schema = saved_config
            return False

        # Override enviroment
        self.set('option', 'flow', 'showflow', clobber=True)
        self.set('option', 'track', False, clobber=True)
        self.set('option', 'flowcontinue', True, clobber=True)
        self.set('arg', 'step', None, clobber=True)
        self.set('arg', 'index', None, clobber=True)
        # build new job name
        self.set('option', 'jobname', f'_{stepname}_{sc_job}_{sc_step}{sc_index}', clobber=True)

        # run show flow
        try:
            self.run()
            if screenshot:
                success = self.find_result('png', stepname)
            else:
                success = True
        except:
            success = False

        # restore environment
        self.schema = saved_config

        return success

    def read_lef(self, path, pdkname, stackup):
        '''Reads tech LEF and imports data into schema.

        This function reads layer information from a provided tech LEF and uses
        it to fill out the 'pdk', <pdkname>, 'grid' keypaths of the current chip
        object.

        Args:
            path (str): Path to LEF file.
            pdkname (str): Name of PDK associated with LEF file.
            stackup (str): Stackup associated with LEF file.
        '''
        data = leflib.parse(path)
        layer_index = 1
        for name, layer in data['layers'].items():
            if layer['type'] != 'ROUTING':
                # Skip non-routing layers
                continue

            sc_name = f'm{layer_index}'
            layer_index += 1
            self.set('pdk', pdkname, 'grid', stackup, name, 'name', sc_name)

            direction = None
            if 'direction' in layer:
                direction = layer['direction'].lower()
                self.set('pdk', pdkname, 'grid', stackup, name, 'dir', direction)

            if 'offset' in layer:
                offset = layer['offset']
                if isinstance(offset, float):
                    # Per LEF spec, a single offset value applies to the
                    # preferred routing direction. If one doesn't exist, we'll
                    # just ignore.
                    if direction == 'vertical':
                        self.set('pdk', pdkname, 'grid', stackup, name, 'xoffset', offset)
                    elif direction == 'horizontal':
                        self.set('pdk', pdkname, 'grid', stackup, name, 'yoffset', offset)
                else:
                    xoffset, yoffset = offset
                    self.set('pdk', pdkname, 'grid', stackup, name, 'xoffset', xoffset)
                    self.set('pdk', pdkname, 'grid', stackup, name, 'yoffset', yoffset)

            if 'pitch' in layer:
                pitch = layer['pitch']
                if isinstance(pitch, float):
                    # Per LEF spec, a single pitch value applies to both
                    # directions.
                    self.set('pdk', pdkname, 'grid', stackup, name, 'xpitch', pitch)
                    self.set('pdk', pdkname, 'grid', stackup, name, 'ypitch', pitch)
                else:
                    xpitch, ypitch = pitch
                    self.set('pdk', pdkname, 'grid', stackup, name, 'xpitch', xpitch)
                    self.set('pdk', pdkname, 'grid', stackup, name, 'ypitch', ypitch)

    ############################################################################
    # Chip helper Functions
    ############################################################################
    def _getexe(self, tool):
        path = self.get('tool', tool, 'path')
        exe = self.get('tool', tool, 'exe')
        if exe is None:
            return None

        syspath = os.getenv('PATH', os.defpath)
        if path:
            # Prepend 'path' schema var to system path
            syspath = self._resolve_env_vars(path) + os.pathsep + syspath

        fullexe = shutil.which(exe, path=syspath)

        return fullexe

    #######################################
    def _makecmd(self, tool, task, step, index, extra_options=None):
        '''
        Constructs a subprocess run command based on eda tool setup.
        Creates a replay script in current directory.
        '''

        fullexe = self._getexe(tool)

        self.write_manifest(f"{step}.dump.tcl")

        options = []
        is_posix = (sys.platform != 'win32')

        for option in self.get('tool', tool, 'task', task, 'option', step, index):
            options.extend(shlex.split(option, posix=is_posix))

        # Add scripts files
        if self.valid('tool', tool, 'task', task, 'script', step, index):
            scripts = self.find_files('tool', tool, 'task', task, 'script', step, index)
        else:
            scripts = []

        cmdlist = [fullexe]
        if extra_options:
            cmdlist.extend(extra_options)
        cmdlist.extend(options)
        cmdlist.extend(scripts)
        runtime_options = self.find_function(tool, 'runtime_options', 'tools')
        if runtime_options:
            for option in runtime_options(self):
                cmdlist.extend(shlex.split(option, posix=is_posix))

        envvars = {}
        for key in self.getkeys('option','env'):
            envvars[key] = self.get('option','env', key)
        for item in self.getkeys('tool', tool, 'licenseserver'):
            license_file = self.get('tool', tool, 'licenseserver', item)
            if license_file:
                envvars[item] = ':'.join(license_file)
        if self.get('tool', tool, 'path'):
            envvars['PATH'] = self.get('tool', tool, 'path') + os.pathsep + os.environ['PATH']
        else:
            envvars['PATH'] = os.environ['PATH']
        if (step in self.getkeys('tool', tool, 'task', task, 'env') and
            index in self.getkeys('tool', tool, 'task', task, 'env', step)):
            for key in self.getkeys('tool', tool, 'task', task, 'env', step, index):
                envvars[key] = self.get('tool', tool, 'task', task, 'env', step, index, key)

        #create replay file
        script_name = 'replay.sh'
        with open(script_name, 'w') as f:
            print('#!/bin/bash', file=f)

            envvar_cmd = 'export'
            for key, val in envvars.items():
                print(f'{envvar_cmd} {key}="{val}"', file=f)

            replay_cmdlist = [os.path.basename(cmdlist[0])] + cmdlist[1:]
            print(' '.join(f'"{arg}"' if ' ' in arg else arg for arg in replay_cmdlist), file=f)
        os.chmod(script_name, 0o755)

        return cmdlist

    #######################################
    def _get_cloud_region(self):
        # TODO: add logic to figure out if we're running on a remote cluster and
        # extract the region in a provider-specific way.
        return 'local'

    #######################################
    def _make_record(self, step, index, start, end, toolversion, toolpath, cli_args):
        '''
        Records provenance details for a runstep.
        '''
        self.set('record', step, index, 'scversion', _metadata.version)

        start_date = datetime.datetime.fromtimestamp(start).strftime('%Y-%m-%d %H:%M:%S')
        end_date = datetime.datetime.fromtimestamp(end).strftime('%Y-%m-%d %H:%M:%S')

        userid = getpass.getuser()
        self.set('record', step, index, 'userid', userid)

        if toolversion:
            self.set('record', step, index, 'toolversion', toolversion)

        self.set('record', step, index, 'starttime', start_date)
        self.set('record', step, index, 'endtime', end_date)

        machine = platform.node()
        self.set('record', step, index, 'machine', machine)

        self.set('record', step, index, 'region', self._get_cloud_region())

        try:
            gateways = netifaces.gateways()
            ipaddr, interface = gateways['default'][netifaces.AF_INET]
            macaddr = netifaces.ifaddresses(interface)[netifaces.AF_LINK][0]['addr']
            self.set('record', step, index, 'ipaddr', ipaddr)
            self.set('record', step, index, 'macaddr', macaddr)
        except KeyError:
            self.logger.warning('Could not find default network interface info')

        system = platform.system()
        if system == 'Darwin':
            lower_sys_name = 'macos'
        else:
            lower_sys_name = system.lower()
        self.set('record', step, index, 'platform', lower_sys_name)

        if system == 'Linux':
            distro_name = distro.id()
            self.set('record', step, index, 'distro', distro_name)

        if system == 'Darwin':
            osversion, _, _ = platform.mac_ver()
        elif system == 'Linux':
            osversion = distro.version()
        else:
            osversion = platform.release()
        self.set('record', step, index, 'osversion', osversion)

        if system == 'Linux':
            kernelversion = platform.release()
        elif system == 'Windows':
            kernelversion = platform.version()
        elif system == 'Darwin':
            kernelversion = platform.release()
        else:
            kernelversion = None
        if kernelversion:
            self.set('record', step, index, 'kernelversion', kernelversion)

        arch = platform.machine()
        self.set('record', step, index, 'arch', arch)

        self.set('record', step, index, 'toolpath', toolpath)

        toolargs = ' '.join(f'"{arg}"' if ' ' in arg else arg for arg in cli_args)
        self.set('record', step, index, 'toolargs', toolargs)

    #######################################
    def _safecompare(self, value, op, goal):
        # supported relational oprations
        # >, >=, <=, <. ==, !=
        if op == ">":
            return(bool(value>goal))
        elif op == ">=":
            return(bool(value>=goal))
        elif op == "<":
            return(bool(value<goal))
        elif op == "<=":
            return(bool(value<=goal))
        elif op == "==":
            return(bool(value==goal))
        elif op == "!=":
            return(bool(value!=goal))
        else:
            self.error(f"Illegal comparison operation {op}")


    #######################################
    def _getworkdir(self, jobname=None, step=None, index='0'):
        '''Create a step directory with absolute path
        '''

        if jobname is None:
            jobname = self.get('option','jobname')

        dirlist =[self.cwd,
                  self.get('option','builddir'),
                  self.get('design'),
                  jobname]

        # Return jobdirectory if no step defined
        # Return index 0 by default
        if step is not None:
            dirlist.append(step)
            dirlist.append(index)

        return os.path.join(*dirlist)

    #######################################
    def _resolve_env_vars(self, filepath):
        resolved_path = os.path.expandvars(filepath)

        # variables that don't exist in environment get ignored by `expandvars`,
        # but we can do our own error checking to ensure this doesn't result in
        # silent bugs
        envvars = re.findall(r'\$(\w+)', resolved_path)
        for var in envvars:
            self.logger.warning(f'Variable {var} in {filepath} not defined in environment')

        return resolved_path

    #######################################
    def _get_imported_filename(self, pathstr):
        ''' Utility to map collected file to an unambigious name based on its path.

        The mapping looks like:
        path/to/file.ext => file_<md5('path/to/file.ext')>.ext
        '''
        path = pathlib.Path(pathstr)
        ext = ''.join(path.suffixes)

        # strip off all file suffixes to get just the bare name
        while path.suffix:
            path = pathlib.Path(path.stem)
        filename = str(path)

        pathhash = hashlib.sha1(pathstr.encode('utf-8')).hexdigest()

        return f'{filename}_{pathhash}{ext}'

    def _check_version(self, reported_version, tool):
        # Based on regex for deprecated "legacy specifier" from PyPA packaging
        # library. Use this to parse PEP-440ish specifiers with arbitrary
        # versions.
        _regex_str = r"""
            (?P<operator>(==|!=|<=|>=|<|>|~=))
            \s*
            (?P<version>
                [^,;\s)]* # Since this is a "legacy" specifier, and the version
                          # string can be just about anything, we match everything
                          # except for whitespace, a semi-colon for marker support,
                          # a closing paren since versions can be enclosed in
                          # them, and a comma since it's a version separator.
            )
            """
        _regex = re.compile(r"^\s*" + _regex_str + r"\s*$", re.VERBOSE | re.IGNORECASE)

        normalize_version = self.find_function(tool, 'normalize_version', 'tools')
        # Version is good if it matches any of the specifier sets in this list.
        spec_sets = self.get('tool', tool, 'version')
        if not spec_sets:
            return True

        for spec_set in spec_sets:
            split_specs = [s.strip() for s in spec_set.split(",") if s.strip()]
            specs_list = []
            for spec in split_specs:
                match = re.match(_regex, spec)
                if match is None:
                    self.logger.warning(f'Invalid version specifier {spec}. Defaulting to =={spec}.')
                    operator = '=='
                    spec_version = spec
                else:
                    operator = match.group('operator')
                    spec_version = match.group('version')
                specs_list.append((operator, spec_version))

            if normalize_version is None:
                normalized_version = reported_version
                normalized_specs = ','.join([f'{op}{ver}' for op, ver in specs_list])
            else:
                normalized_version = normalize_version(reported_version)
                normalized_specs = ','.join([f'{op}{normalize_version(ver)}' for op, ver in specs_list])

            try:
                version = packaging.version.Version(normalized_version)
            except packaging.version.InvalidVersion:
                self.logger.error(f'Version {reported_version} reported by {tool} does not match standard.')
                if normalize_version is None:
                    self.logger.error('Tool driver should implement normalize_version().')
                else:
                    self.logger.error(f'normalize_version() returned invalid version {normalized_version}')

                return False

            try:
                spec_set = packaging.specifiers.SpecifierSet(normalized_specs)
            except packaging.specifiers.InvalidSpecifier:
                self.logger.error(f'Version specifier set {normalized_specs} does not match standard.')
                return False

            if version in spec_set:
                return True

        allowedstr = '; '.join(spec_sets)
        self.logger.error(f"Version check failed for {tool}. Check installation.")
        self.logger.error(f"Found version {reported_version}, did not satisfy any version specifier set {allowedstr}.")
        return False

    def _get_in_job(self, step, index):
        # Get name of job that provides input to a given step and index.
        job = self.get('option', 'jobname')
        in_job = job
        if step in self.getkeys('option', 'jobinput'):
            if index in self.getkeys('option', 'jobinput', step):
                in_job = self.get('option', 'jobinput', step, index)

        return in_job

    def error(self, msg, fatal=False):
        '''Raises error.

        If fatal is False and :keypath:`option, continue` is set to True, this
        will log an error and set an internal error flag that will cause run()
        to quit. Otherwise, this will raise a SiliconCompilerError.

        Args:
            msg (str): Message associated with error
            fatal (bool): Whether error is always fatal
        '''
        if not fatal and self.get('option', 'continue'):
            self.logger.error(msg)
            self._error = True
            return

        raise SiliconCompilerError(msg) from None

###############################################################################
# Package Customization classes
###############################################################################

class SiliconCompilerError(Exception):
    ''' Minimal Exception wrapper used to raise sc runtime errors.
    '''
    def __init__(self, message):
        super(Exception, self).__init__(message)<|MERGE_RESOLUTION|>--- conflicted
+++ resolved
@@ -4307,53 +4307,9 @@
             self.logger.error(f"Invalid filepath {filepath}.")
             return False
 
-<<<<<<< HEAD
-        # Opening file from temp directory
-        cwd = os.getcwd()
-        showdir = self.get('option','builddir') + "/_show"
-        os.makedirs(showdir, exist_ok=True)
-        os.chdir(showdir)
-
-        # Uncompress file if necessary
-        if os.path.splitext(filepath)[1].lower() == ".gz":
-            with gzip.open(filepath, 'rb') as f_in:
-                with open(localfile, 'wb') as f_out:
-                    shutil.copyfileobj(f_in, f_out)
-        else:
-            shutil.copy(filepath, localfile)
-
-        #Figure out which tool to use for opening data
-        if filetype in self.getkeys('option','showtool'):
-            # Using env variable and manifest to pass arguments
-            os.environ['SC_FILENAME'] = localfile
-            # Setting up tool
-            tool = self.get('option','showtool', filetype)
-            step = 'show'+filetype
-            index = "0"
-            self.set('arg', 'step', step)
-            self.set('arg', 'index', index)
-            setup_tool = self.find_function(tool, 'setup', 'tools')
-            setup_tool(self, mode='show')
-            self.write_manifest("sc_manifest.tcl", abspath=True)
-            self.write_manifest("sc_manifest.json", abspath=True)
-            self.set('arg', 'step', None)
-            self.set('arg', 'index', None)
-
-            exe = self._getexe(tool)
-            if shutil.which(exe) is None:
-                self.logger.error(f'Executable {exe} not found.')
-                success = False
-            else:
-                # Running command
-                cmdlist = self._makecmd(tool, task, step, index, extra_options=extra_options)
-                proc = subprocess.run(cmdlist)
-                success = proc.returncode == 0
-        else:
-=======
         filetype = utils.get_file_ext(filepath)
 
         if filetype not in self.getkeys('option', 'showtool'):
->>>>>>> d3ff33da
             self.logger.error(f"Filetype '{filetype}' not set up in 'showtool' parameter.")
             return False
 
