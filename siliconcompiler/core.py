--- conflicted
+++ resolved
@@ -1266,17 +1266,12 @@
         # dictionary which does not contain custom classes/objects.
         new_chip.status = json.loads(json.dumps(base_chip.status))
         new_chip.cfg = json.loads(json.dumps(chip_cfg))
-<<<<<<< HEAD
 
         # Skip the 'import' stage for remote jobs; it will be run locally and uploaded.
-        if 'remote_addr' in cmdlinecfg.keys():
+        if len(new_chip.get('remote', 'addr')) > 0:
             new_chip.set('start', new_chip.get('steplist')[1])
 
         # Set and increment the "job ID" so multiple chips don't share the same directory.
-=======
-        if len(new_chip.get('remote', 'addr')) > 0:
-            new_chip.set('start', 'syn')
->>>>>>> 422a5728
         new_chip.set('jobid', cur_jobid)
         cur_jobid = str(int(cur_jobid) + 1)
 
