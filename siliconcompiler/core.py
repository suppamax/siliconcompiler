--- conflicted
+++ resolved
@@ -1633,10 +1633,6 @@
                               "targetlibs = "+" ".join(self.get('asic', 'targetlib')),
                               "jobdir = "+ jobdir])
         elif self.get('mode') == 'fpga':
-<<<<<<< HEAD
-=======
-            # TODO: pull in relevant summary items for FPGA?
->>>>>>> 875f3686
             info = '\n'.join(["SUMMARY:\n",
                               "design = "+self.get('design'),
                               "partname = "+self.get('fpga','partname'),
