--- conflicted
+++ resolved
@@ -103,15 +103,9 @@
         #                   to consume in a connected HPC cluster's storage.
         self.status = {}
 
-<<<<<<< HEAD
         # Cache of python modules
         self.modules = {}
 
-        self.builtin = ['minimum','maximum',
-                        'nop', 'mux', 'join', 'verify']
-
-=======
->>>>>>> 80c6e0be
         # We set 'design' and 'loglevel' by directly calling the schema object
         # because of a chicken-and-egg problem: self.set() relies on the logger,
         # but the logger relies on these values.
