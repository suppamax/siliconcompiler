import siliconcompiler
from siliconcompiler import SiliconCompilerError
import importlib

############################################################################
# DOCS
############################################################################
def make_docs(chip):
    return setup(chip, filetype='gds', np=3)

###########################################################################
# Flowgraph Setup
############################################################################
def setup(chip, flowname='showflow', filetype=None, screenshot=False, np=1):
    '''
    A flow to show the output files generated from other flows.

    Required settings for this flow are below:

    * filetype : Type of file to show

    Optional settings for this flow are below:

    * np : Number of parallel show jobs to launch
    * screenshot : true/false, indicate if this should be configured as a screenshot
    '''

    flow = siliconcompiler.Flow(chip, flowname)

    # Get required parameters first
    if not filetype:
        raise ValueError('filetype is a required argument')

<<<<<<< HEAD
    flow.node(flowname, 'import', 'builtin.import')

    if filetype not in chip.getkeys('option', 'showtool'):
        raise SiliconCompilerError(f'Show tool for {filetype} is not defined.')
=======
    flow.node(flowname, 'import', 'builtin', 'nop')
>>>>>>> 67be4387

    show_tool = chip.get('option', 'showtool', filetype)

    stepname = 'show'
    if screenshot:
        stepname = 'screenshot'

    # Find suitable tool
    tools = set()
    for flowg in chip.getkeys('flowgraph'):
        for step in chip.getkeys('flowgraph', flowg):
            for index in chip.getkeys('flowgraph', flowg, step):
                tool, _ = chip._get_tool_task(step, index, flow=flowg)
                if tool != show_tool:
                    continue
                try:
                    tool_module = chip._get_tool_module(step, index, flow=flowg)
                    if not tool_module:
                        continue
                    tools.add(tool_module.__name__)
                except SiliconCompilerError:
                    pass

    show_task_module = None
    for tool in tools:
        tool_base = '.'.join(tool.split('.')[:-1])
        search_modules = [
            f'{tool}.{stepname}',
            f'{tool_base}.{stepname}'
        ]
        for search_module in search_modules:
            try:
                show_task_module = importlib.import_module(search_module)
                break
            except ModuleNotFoundError:
                pass

    if not show_task_module:
        raise SiliconCompilerError(f'Cannot determine {stepname} module for {show_tool}.')

    for idx in range(np):
        flow.node(flowname, stepname, show_task_module, index=idx)
        flow.edge(flowname, 'import', stepname, head_index=idx, tail_index=0)

    return flow

##################################################
if __name__ == "__main__":
    flow = make_docs(siliconcompiler.Chip('<flow>'))
    flow.write_flowgraph(f"{flow.top()}.png", flow=flow.top())<|MERGE_RESOLUTION|>--- conflicted
+++ resolved
@@ -31,14 +31,10 @@
     if not filetype:
         raise ValueError('filetype is a required argument')
 
-<<<<<<< HEAD
-    flow.node(flowname, 'import', 'builtin.import')
+    flow.node(flowname, 'import', 'builtin.nop')
 
     if filetype not in chip.getkeys('option', 'showtool'):
         raise SiliconCompilerError(f'Show tool for {filetype} is not defined.')
-=======
-    flow.node(flowname, 'import', 'builtin', 'nop')
->>>>>>> 67be4387
 
     show_tool = chip.get('option', 'showtool', filetype)
 
