import os
import subprocess
import re
import sys
import siliconcompiler
import shutil
from siliconcompiler import utils

####################################################################
# Make Docs
####################################################################

def make_docs():
    '''
    Verilator is a free and open-source software tool which converts
    Verilog (a hardware description language) to a cycle-accurate
    behavioral model in C++ or SystemC. It is restricted to modeling
    the synthesizable subset of Verilog and the generated models
    are cycle-accurate, 2-state, with synthesis (zero delay) semantics.
    As a consequence, the models typically offer higher performance
    than the more widely used event-driven simulators, which can
    process the entire Verilog language and model behavior within
    the clock cycle. Verilator is now used within academic research,
    open source projects and for commercial semiconductor
    development. It is part of the growing body of free EDA software.

    Documentation: https://verilator.org/guide/latest

    Sources: https://github.com/verilator/verilator

    Installation: https://verilator.org/guide/latest/install.html

    '''

    chip = siliconcompiler.Chip('<design>')
    chip.set('arg','step','import')
    chip.set('arg','index','<index>')
    setup(chip)
    return chip

################################
# Setup Tool (pre executable)
################################

def setup(chip):
    ''' Per tool function that returns a dynamic options string based on
    the dictionary settings. Static setings only.
    '''

    # If the 'lock' bit is set, don't reconfigure.
    tool = 'verilator'
    step = chip.get('arg','step')
    index = chip.get('arg','index')

    # Standard Setup
    chip.set('tool', tool, 'exe', 'verilator', clobber=False)
    chip.set('tool', tool, 'vswitch', '--version', clobber=False)
    chip.set('tool', tool, 'version', '>=4.028', clobber=False)
    chip.set('tool', tool, 'threads', step, index,  os.cpu_count(), clobber=False)

    # Options driven on a per step basis (use 'set' on first call!)
    chip.set('tool', tool, 'option', step, index,  '-sv', clobber=False)

    # Differentiate between import step and compilation
    if step in ['import', 'lint']:
        chip.add('tool', tool, 'option', step, index,  ['--lint-only', '--debug'])
    elif (step == 'compile'):
        chip.add('tool', tool, 'option', step, index,  '--cc')
    else:
        chip.logger.error(f'Step {step} not supported for verilator')
        raise siliconcompiler.SiliconCompilerError(f'Step {step} not supported for verilator')

    if step == 'import':
        design = chip.get('design')
        chip.set('tool', tool, 'output', step, index, f'{design}.v')

    # Schema requirements
    chip.add('tool', tool, 'require', step, index, ",".join(['input', 'verilog']))
<<<<<<< HEAD

    # basic warning and error grep check on logfile
    chip.set('tool', tool, 'regex', step, index, 'warnings', "\%Warning", clobber=False)
    chip.set('tool', tool, 'regex', step, index, 'errors', "\%Error", clobber=False)

=======
>>>>>>> df53c6af

################################
#  Custom runtime options
################################

def runtime_options(chip):

    ''' Custom runtime options, returns list of command line options.
    '''

    step = chip.get('arg','step')
    index = chip.get('arg','index')
    check_workdir = (step != 'import')

    cmdlist = []

    # source files
    for value in chip.find_files('option', 'ydir'):
        cmdlist.append('-y ' + value)
    for value in chip.find_files('option', 'vlib'):
        cmdlist.append('-v ' + value)
    for value in chip.find_files('option', 'idir'):
        cmdlist.append('-I' + value)
    for value in chip.get('option', 'define'):
        cmdlist.append('-D' + value)
    for value in chip.find_files('option', 'cmdfile'):
        cmdlist.append('-f ' + value)
    for value in chip.find_files('input', 'verilog'):
        cmdlist.append(value)

    #  make warnings non-fatal in relaxed mode
    if chip.get('option', 'relax'):
        cmdlist.extend(['-Wno-fatal', '-Wno-UNOPTFLAT'])

    return cmdlist

################################
# Version Check
################################

def parse_version(stdout):
    # Verilator 4.104 2020-11-14 rev v4.104
    return stdout.split()[1]

################################
# Post_process (post executable)
################################

def post_process(chip):
    ''' Tool specific function to run after step execution
    '''

    step = chip.get('arg','step')
    index = chip.get('arg','index')
    logfile = f"{step}.log"

    # post-process hack to collect vpp files
    if step in ['import', 'lint']:
        # Creating single file "pickle' synthesis handoff
        subprocess.run('egrep -h -v "\\`begin_keywords" obj_dir/*.vpp > verilator.v',
                       shell=True)

        # Moving pickled file to outputs
        os.rename("verilator.v", f"outputs/{chip.design}.v")

        # Clean up
        shutil.rmtree('obj_dir')


    # check log file for errors and statistics
    errors = 0
    warnings = 0
    with open(logfile) as f:
        for line in f:
            warnmatch = re.match(r'^\%Warning', line)
            errmatch = re.match(r'^\%Error:', line)

            if errmatch:
                errors = errors + 1
            elif warnmatch:
                warnings = warnings +1

    chip.set('metric', step, index, 'errors', errors, clobber=True)
    chip.set('metric', step, index, 'warnings', warnings, clobber=True)

    #Return 0 if successful
    return 0

##################################################
if __name__ == "__main__":

    chip = make_docs()
    chip.write_manifest("verilator.json")<|MERGE_RESOLUTION|>--- conflicted
+++ resolved
@@ -76,14 +76,9 @@
 
     # Schema requirements
     chip.add('tool', tool, 'require', step, index, ",".join(['input', 'verilog']))
-<<<<<<< HEAD
-
     # basic warning and error grep check on logfile
     chip.set('tool', tool, 'regex', step, index, 'warnings', "\%Warning", clobber=False)
     chip.set('tool', tool, 'regex', step, index, 'errors', "\%Error", clobber=False)
-
-=======
->>>>>>> df53c6af
 
 ################################
 #  Custom runtime options
