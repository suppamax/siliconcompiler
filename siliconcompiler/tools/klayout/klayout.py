import os
from pathlib import Path
import platform
import shutil

import siliconcompiler

####################################################################
# Make Docs
####################################################################

def make_docs():
    '''
    Klayout is a production grade viewer and editor of GDSII and
    Oasis data with customizable Python and Ruby interfaces.

    Documentation: https://www.klayout.de

    Sources: https://github.com/KLayout/klayout

    Installation: https://www.klayout.de/build.html

    '''

    chip = siliconcompiler.Chip('<design>')
    chip.load_target('freepdk45_demo')
    chip.set('arg','step','export')
    chip.set('arg','index','<index>')
    setup(chip)

    return chip

####################################################################
# Setup tool
####################################################################

def setup(chip, mode="batch"):
    '''
    Setup function for Klayout
    '''

    tool = 'klayout'
    tasks = ['export', 'view']
    refdir = 'tools/'+tool
    step = chip.get('arg','step')
    index = chip.get('arg','index')
    design = chip.top()
    targetlibs = chip.get('asic', 'logiclib')
    stackup = chip.get('asic', 'stackup')
    pdk = chip.get('option', 'pdk')
    macrolibs = chip.get('asic', 'macrolib')

    if platform.system() == 'Windows':
        klayout_exe = 'klayout_app.exe'
        if not shutil.which(klayout_exe):
            loc_dir = os.path.join(Path.home(), 'AppData', 'Roaming', 'KLayout')
            if os.path.isdir(loc_dir):
                path = loc_dir
            else:
                path = os.path.join(os.path.splitdrive(Path.home())[0],
                                    os.path.sep,
                                    'Program Files (x86)',
                                    'KLayout')
    elif platform.system() == 'Darwin':
        klayout_exe = 'klayout'
        if not shutil.which(klayout_exe):
            klayout_dir = os.path.join(os.path.sep,
                                       'Applications',
                                       'klayout.app',
                                       'Contents',
                                       'MacOS')
            if os.path.isdir(klayout_dir):
                path = klayout_dir
            else:
                path = os.path.join(os.path.sep,
                                            'Applications',
                                            'KLayout',
                                            'klayout.app',
                                            'Contents',
                                            'MacOS')
    else:
        klayout_exe = 'klayout'
        path = ''

    is_show = mode == 'show' or step == 'show'
    is_screenshot = mode == 'screenshot' or step == 'screenshot'
    if is_show or is_screenshot:
        clobber = False
        script = 'klayout_show.py'
        option = ['-nc', '-rm']
    else:
        clobber = False
        script = 'klayout_export.py'
        option = ['-b', '-r']

    # Tool options
    chip.set('tool', tool, 'exe', klayout_exe)
    chip.set('tool', tool, 'path', path)
    chip.set('tool', tool, 'vswitch', ['-zz', '-v'])
    # Versions < 0.27.6 may be bundled with an incompatible version of Python.
    chip.set('tool', tool, 'version', '>=0.27.6', clobber=clobber)
    chip.set('tool', tool, 'format', 'json', clobber=clobber)

    for task in tasks:

        chip.set('tool', tool, 'task', task, 'refdir', step, index, refdir, clobber=clobber)
        chip.set('tool', tool, 'task', task, 'script', step, index, script, clobber=clobber)
        chip.set('tool', tool, 'task', task, 'option', step, index, option, clobber=clobber)

        # Export GDS with timestamps by default.
        chip.set('tool', tool, 'task', task, 'var', step, index, 'timestamps', 'true', clobber=False)

        # Input/Output requirements for default flow
        if task in ['export']:

            if (not chip.valid('input', 'layout', 'def') or
                not chip.get('input', 'layout', 'def')):
                chip.add('tool', tool, 'task', task, 'input', step, index, design + '.def')
            chip.add('tool', tool, 'task', task, 'output', step, index, design + '.gds')

        # Adding requirements
        if mode != 'show':
            if bool(stackup) & bool(targetlibs):
                chip.add('tool', tool, 'task', task, 'require', step, index, ",".join(['asic', 'logiclib']))
                chip.add('tool', tool, 'task', task, 'require', step, index, ",".join(['asic', 'stackup']))
                chip.add('tool', tool, 'task', task, 'require', step, index,  ",".join(['pdk', pdk, 'layermap', 'klayout', 'def','gds', stackup]))

                for lib in (targetlibs + macrolibs):
                    chip.add('tool', tool, 'task', task, 'require', step, index, ",".join(['library', lib, 'output', stackup, 'gds']))
                    chip.add('tool', tool, 'task', task, 'require', step, index, ",".join(['library', lib, 'output', stackup, 'lef']))
            else:
                chip.error(f'Stackup and targetlib paremeters required for Klayout.')

<<<<<<< HEAD
        # Log file parsing
        chip.set('tool', tool, 'task', task, 'regex', step, index, 'warnings', r'(WARNING|warning)', clobber=False)
        chip.set('tool', tool, 'task', task, 'regex', step, index, 'errors', r'ERROR', clobber=False)
=======
    # Input/Output requirements for default flow
    if step in ['export']:
        if (not chip.valid('input', 'layout', 'def') or
            not chip.get('input', 'layout', 'def')):
            chip.add('tool', tool, 'input', step, index, design + '.def')
        chip.add('tool', tool, 'output', step, index, design + '.gds')

    # Adding requirements
    if is_show or is_screenshot:
        if chip.valid('tool', tool, 'var', step, index, 'show_filepath'):
            chip.add('tool', tool, 'require', step, index, ",".join(['tool', tool, 'var', step, index, 'show_filepath']))
        else:
            incoming_ext = find_incoming_ext(chip)
            chip.add('tool', tool, 'require', step, index, ",".join(['tool', tool, 'var', step, index, 'show_filetype']))
            chip.set('tool', tool, 'var', step, index, 'show_filetype', incoming_ext)
            chip.add('tool', tool, 'input', step, index, f'{design}.{incoming_ext}')
        chip.set('tool', tool, 'var', step, index, 'show_exit', "true" if is_screenshot else "false", clobber=False)
        if is_screenshot:
            chip.add('tool', tool, 'output', step, index, design + '.png')
            chip.set('tool', tool, 'var', step, index, 'show_horizontal_resolution', '1024', clobber=False)
            chip.set('tool', tool, 'var', step, index, 'show_vertical_resolution', '1024', clobber=False)
    else:
        targetlibs = chip.get('asic', 'logiclib')
        stackup = chip.get('asic', 'stackup')
        pdk = chip.get('option', 'pdk')
        if bool(stackup) & bool(targetlibs):
            macrolibs = chip.get('asic', 'macrolib')

            chip.add('tool', tool, 'require', step, index, ",".join(['asic', 'logiclib']))
            chip.add('tool', tool, 'require', step, index, ",".join(['asic', 'stackup']))
            chip.add('tool', tool, 'require', step, index,  ",".join(['pdk', pdk, 'layermap', 'klayout', 'def','gds', stackup]))

            for lib in (targetlibs + macrolibs):
                chip.add('tool', tool, 'require', step, index, ",".join(['library', lib, 'output', stackup, 'gds']))
                chip.add('tool', tool, 'require', step, index, ",".join(['library', lib, 'output', stackup, 'lef']))
        else:
            chip.error(f'Stackup and targetlib paremeters required for Klayout.')

    # Log file parsing
    chip.set('tool', tool, 'regex', step, index, 'warnings', r'(WARNING|warning)', clobber=False)
    chip.set('tool', tool, 'regex', step, index, 'errors', r'ERROR', clobber=False)
>>>>>>> d3ff33da

################################
# Version Check
################################

def parse_version(stdout):
    # KLayout 0.26.11
    return stdout.split()[1]

def find_incoming_ext(chip):

    step = chip.get('arg', 'step')
    index = chip.get('arg', 'index')
    flow = chip.get('option', 'flow')

    supported_ext = ('gds', 'oas', 'def')

    for input_step, input_index in chip.get('flowgraph', flow, step, index, 'input'):
        for ext in supported_ext:
            show_file = chip.find_result(ext, step=input_step, index=input_index)
            if show_file:
                return ext

    # Nothing found, just add last one
    return supported_ext[-1]

##################################################
if __name__ == "__main__":

    chip = make_docs()
    chip.write_manifest("klayout.json")<|MERGE_RESOLUTION|>--- conflicted
+++ resolved
@@ -40,27 +40,24 @@
     '''
 
     tool = 'klayout'
-    tasks = ['export', 'view']
     refdir = 'tools/'+tool
     step = chip.get('arg','step')
     index = chip.get('arg','index')
-    design = chip.top()
-    targetlibs = chip.get('asic', 'logiclib')
-    stackup = chip.get('asic', 'stackup')
-    pdk = chip.get('option', 'pdk')
-    macrolibs = chip.get('asic', 'macrolib')
+    #TODO: Fix below
+    task = step
 
     if platform.system() == 'Windows':
         klayout_exe = 'klayout_app.exe'
         if not shutil.which(klayout_exe):
             loc_dir = os.path.join(Path.home(), 'AppData', 'Roaming', 'KLayout')
+            global_dir = os.path.join(os.path.splitdrive(Path.home())[0],
+                                      os.path.sep,
+                                      'Program Files (x86)',
+                                      'KLayout')
             if os.path.isdir(loc_dir):
-                path = loc_dir
-            else:
-                path = os.path.join(os.path.splitdrive(Path.home())[0],
-                                    os.path.sep,
-                                    'Program Files (x86)',
-                                    'KLayout')
+                chip.set('tool', tool, 'path', loc_dir)
+            elif os.path.isdir(global_dir):
+                chip.set('tool', tool, 'path', global_dir)
     elif platform.system() == 'Darwin':
         klayout_exe = 'klayout'
         if not shutil.which(klayout_exe):
@@ -69,18 +66,19 @@
                                        'klayout.app',
                                        'Contents',
                                        'MacOS')
-            if os.path.isdir(klayout_dir):
-                path = klayout_dir
-            else:
-                path = os.path.join(os.path.sep,
+            # different install directory when installed using Homebrew
+            klayout_brew_dir = os.path.join(os.path.sep,
                                             'Applications',
                                             'KLayout',
                                             'klayout.app',
                                             'Contents',
                                             'MacOS')
+            if os.path.isdir(klayout_dir):
+                chip.set('tool', tool, 'path', klayout_dir)
+            elif os.path.isdir(klayout_brew_dir):
+                chip.set('tool', tool, 'path', klayout_brew_dir)
     else:
         klayout_exe = 'klayout'
-        path = ''
 
     is_show = mode == 'show' or step == 'show'
     is_screenshot = mode == 'screenshot' or step == 'screenshot'
@@ -93,70 +91,42 @@
         script = 'klayout_export.py'
         option = ['-b', '-r']
 
-    # Tool options
     chip.set('tool', tool, 'exe', klayout_exe)
-    chip.set('tool', tool, 'path', path)
     chip.set('tool', tool, 'vswitch', ['-zz', '-v'])
     # Versions < 0.27.6 may be bundled with an incompatible version of Python.
     chip.set('tool', tool, 'version', '>=0.27.6', clobber=clobber)
     chip.set('tool', tool, 'format', 'json', clobber=clobber)
 
-    for task in tasks:
+    chip.set('tool', tool, 'task', task 'refdir', step, index, refdir, clobber=clobber)
+    chip.set('tool', tool, 'task', task 'script', step, index, script, clobber=clobber)
+    chip.set('tool', tool, 'task', task 'option', step, index, option, clobber=clobber)
 
-        chip.set('tool', tool, 'task', task, 'refdir', step, index, refdir, clobber=clobber)
-        chip.set('tool', tool, 'task', task, 'script', step, index, script, clobber=clobber)
-        chip.set('tool', tool, 'task', task, 'option', step, index, option, clobber=clobber)
+    # Export GDS with timestamps by default.
+    chip.set('tool', tool, 'task', task 'var', step, index, 'timestamps', 'true', clobber=False)
 
-        # Export GDS with timestamps by default.
-        chip.set('tool', tool, 'task', task, 'var', step, index, 'timestamps', 'true', clobber=False)
+    design = chip.top()
 
-        # Input/Output requirements for default flow
-        if task in ['export']:
-
-            if (not chip.valid('input', 'layout', 'def') or
-                not chip.get('input', 'layout', 'def')):
-                chip.add('tool', tool, 'task', task, 'input', step, index, design + '.def')
-            chip.add('tool', tool, 'task', task, 'output', step, index, design + '.gds')
-
-        # Adding requirements
-        if mode != 'show':
-            if bool(stackup) & bool(targetlibs):
-                chip.add('tool', tool, 'task', task, 'require', step, index, ",".join(['asic', 'logiclib']))
-                chip.add('tool', tool, 'task', task, 'require', step, index, ",".join(['asic', 'stackup']))
-                chip.add('tool', tool, 'task', task, 'require', step, index,  ",".join(['pdk', pdk, 'layermap', 'klayout', 'def','gds', stackup]))
-
-                for lib in (targetlibs + macrolibs):
-                    chip.add('tool', tool, 'task', task, 'require', step, index, ",".join(['library', lib, 'output', stackup, 'gds']))
-                    chip.add('tool', tool, 'task', task, 'require', step, index, ",".join(['library', lib, 'output', stackup, 'lef']))
-            else:
-                chip.error(f'Stackup and targetlib paremeters required for Klayout.')
-
-<<<<<<< HEAD
-        # Log file parsing
-        chip.set('tool', tool, 'task', task, 'regex', step, index, 'warnings', r'(WARNING|warning)', clobber=False)
-        chip.set('tool', tool, 'task', task, 'regex', step, index, 'errors', r'ERROR', clobber=False)
-=======
     # Input/Output requirements for default flow
     if step in ['export']:
         if (not chip.valid('input', 'layout', 'def') or
             not chip.get('input', 'layout', 'def')):
-            chip.add('tool', tool, 'input', step, index, design + '.def')
-        chip.add('tool', tool, 'output', step, index, design + '.gds')
+            chip.add('tool', tool, 'task', task 'input', step, index, design + '.def')
+        chip.add('tool', tool, 'task', task 'output', step, index, design + '.gds')
 
     # Adding requirements
     if is_show or is_screenshot:
-        if chip.valid('tool', tool, 'var', step, index, 'show_filepath'):
-            chip.add('tool', tool, 'require', step, index, ",".join(['tool', tool, 'var', step, index, 'show_filepath']))
+        if chip.valid('tool', tool, 'task', task 'var', step, index, 'show_filepath'):
+            chip.add('tool', tool, 'task', task 'require', step, index, ",".join(['tool', tool, 'task', task 'var', step, index, 'show_filepath']))
         else:
             incoming_ext = find_incoming_ext(chip)
-            chip.add('tool', tool, 'require', step, index, ",".join(['tool', tool, 'var', step, index, 'show_filetype']))
-            chip.set('tool', tool, 'var', step, index, 'show_filetype', incoming_ext)
-            chip.add('tool', tool, 'input', step, index, f'{design}.{incoming_ext}')
-        chip.set('tool', tool, 'var', step, index, 'show_exit', "true" if is_screenshot else "false", clobber=False)
+            chip.add('tool', tool, 'task', task 'require', step, index, ",".join(['tool', tool, 'task', task 'var', step, index, 'show_filetype']))
+            chip.set('tool', tool, 'task', task 'var', step, index, 'show_filetype', incoming_ext)
+            chip.add('tool', tool, 'task', task 'input', step, index, f'{design}.{incoming_ext}')
+        chip.set('tool', tool, 'task', task 'var', step, index, 'show_exit', "true" if is_screenshot else "false", clobber=False)
         if is_screenshot:
-            chip.add('tool', tool, 'output', step, index, design + '.png')
-            chip.set('tool', tool, 'var', step, index, 'show_horizontal_resolution', '1024', clobber=False)
-            chip.set('tool', tool, 'var', step, index, 'show_vertical_resolution', '1024', clobber=False)
+            chip.add('tool', tool, 'task', task 'output', step, index, design + '.png')
+            chip.set('tool', tool, 'task', task 'var', step, index, 'show_horizontal_resolution', '1024', clobber=False)
+            chip.set('tool', tool, 'task', task 'var', step, index, 'show_vertical_resolution', '1024', clobber=False)
     else:
         targetlibs = chip.get('asic', 'logiclib')
         stackup = chip.get('asic', 'stackup')
@@ -164,20 +134,19 @@
         if bool(stackup) & bool(targetlibs):
             macrolibs = chip.get('asic', 'macrolib')
 
-            chip.add('tool', tool, 'require', step, index, ",".join(['asic', 'logiclib']))
-            chip.add('tool', tool, 'require', step, index, ",".join(['asic', 'stackup']))
-            chip.add('tool', tool, 'require', step, index,  ",".join(['pdk', pdk, 'layermap', 'klayout', 'def','gds', stackup]))
+            chip.add('tool', tool, 'task', task 'require', step, index, ",".join(['asic', 'logiclib']))
+            chip.add('tool', tool, 'task', task 'require', step, index, ",".join(['asic', 'stackup']))
+            chip.add('tool', tool, 'task', task 'require', step, index,  ",".join(['pdk', pdk, 'layermap', 'klayout', 'def','gds', stackup]))
 
             for lib in (targetlibs + macrolibs):
-                chip.add('tool', tool, 'require', step, index, ",".join(['library', lib, 'output', stackup, 'gds']))
-                chip.add('tool', tool, 'require', step, index, ",".join(['library', lib, 'output', stackup, 'lef']))
+                chip.add('tool', tool, 'task', task 'require', step, index, ",".join(['library', lib, 'output', stackup, 'gds']))
+                chip.add('tool', tool, 'task', task 'require', step, index, ",".join(['library', lib, 'output', stackup, 'lef']))
         else:
             chip.error(f'Stackup and targetlib paremeters required for Klayout.')
 
     # Log file parsing
-    chip.set('tool', tool, 'regex', step, index, 'warnings', r'(WARNING|warning)', clobber=False)
-    chip.set('tool', tool, 'regex', step, index, 'errors', r'ERROR', clobber=False)
->>>>>>> d3ff33da
+    chip.set('tool', tool, 'task', task 'regex', step, index, 'warnings', r'(WARNING|warning)', clobber=False)
+    chip.set('tool', tool, 'task', task 'regex', step, index, 'errors', r'ERROR', clobber=False)
 
 ################################
 # Version Check
