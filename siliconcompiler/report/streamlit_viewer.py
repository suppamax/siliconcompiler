--- conflicted
+++ resolved
@@ -296,12 +296,8 @@
             streamlit.warning("This file does not include any metrics.")
 
 
-<<<<<<< HEAD
-def manifest_module(manifest, max_num_of_keys_to_show=20):
-=======
-def show_manifest(chip, manifest, ui_width, max_num_of_keys_to_show=20,
-                  default_toggle_width_in_percent=0.2, toggle_col_width_in_pixels=200):
->>>>>>> 23642dd1
+def manifest_module(chip, manifest, ui_width, max_num_of_keys_to_show=20,
+                    default_toggle_width_in_percent=0.2, default_toggle_width_in_pixels=200):
     """
     Displays the manifest and a way to search through the manifest.
 
@@ -314,7 +310,7 @@
         default_toggle_width_in_percent (float) :  A number between 0 and 1
             which is the maximum percentage of the width of the screen given to
             the checkbox. The rest is given to the search bars.
-        default_toggle_width_in_percent (int) :  A number greater than 0 which
+        default_toggle_width_in_pixels (int) :  A number greater than 0 which
             is the maximum pixel width of the screen given to the checkbox. The
             rest is given to the search bars.
     """
@@ -323,7 +319,7 @@
 
     if ui_width > 0:
         toggle_col_width_in_percent = \
-            min(toggle_col_width_in_pixels / ui_width, default_toggle_width_in_percent)
+            min(default_toggle_width_in_pixels / ui_width, default_toggle_width_in_percent)
     else:
         toggle_col_width_in_percent = default_toggle_width_in_percent
 
@@ -452,60 +448,31 @@
         streamlit.header('Data Metrics')
     with transpose_col:
         streamlit.markdown('')
-<<<<<<< HEAD
-        # TODO: By October, streamlit will have their own toggle widget
-        transpose = st_toggle_switch(label='Transpose', key='transpose_toggle',
-                                     default_value=False, label_after=True,
-                                     # the colors are optional
-                                     inactive_color=INACTIVE_TOGGLE_COLOR,
-                                     active_color=ACTIVE_TOGGLE_COLOR,
-                                     track_color=TRACK_TOGGLE_COLOR)
-
-        # this if statement deals with a problem with st_toggle_switch. The
-        # widget does not update during the streamlit.experimental_rerun.
-        # We need to keep track of the 'true' flip of the toggle to make sure
-        # everything is synced
-        if 'right after rerun' in streamlit.session_state and \
-           streamlit.session_state['right after rerun']:
-            transpose = streamlit.session_state['transpose']
-            streamlit.session_state['right after rerun'] = False
-        streamlit.session_state['transpose'] = transpose
-=======
         streamlit.markdown('')
         streamlit.session_state['transpose'] = \
             streamlit.checkbox('Transpose', help='Click here to see the table transposed')
->>>>>>> 23642dd1
-
-
-def display_flowgraph_toggle(label_after):
+
+
+def display_flowgraph_toggle(label_after, vertical_layout_collapsed=False):
     """
     Displays the toggle for the flowgraph.
 
     Args:
         label_after (bool) : the default label for the toggle
-    """
-    # this horizontally aligns the toggle with the header
-<<<<<<< HEAD
-    streamlit.markdown("\n")
-    # TODO: By October, streamlit will have their own toggle widget
-    fg_toggle = st_toggle_switch(label=" ", key="flowgraph_toggle",
-                                 default_value=label_after, label_after=True,
-                                 # the colors are optional
-                                 inactive_color=INACTIVE_TOGGLE_COLOR,
-                                 active_color=ACTIVE_TOGGLE_COLOR,
-                                 track_color=TRACK_TOGGLE_COLOR)
-=======
-    streamlit.markdown("")
-    streamlit.markdown("")
+        vertical_layout_collapsed (bool) : If vertical_layout_collapsed,
+            there is no need to align the toggle with the header
+    """
+    if not vertical_layout_collapsed:
+        # this horizontally aligns the toggle with the header
+        streamlit.markdown("")
+        streamlit.markdown("")
     fg_toggle = not streamlit.checkbox('Hide flowgraph', help='Click here to hide the flowgraph')
->>>>>>> 23642dd1
     streamlit.session_state['flowgraph'] = fg_toggle
     if streamlit.session_state['flowgraph'] != label_after:
         streamlit.session_state['right after rerun'] = True
         streamlit.experimental_rerun()
 
 
-<<<<<<< HEAD
 def show_flowgraph(chip):
     '''
     This function creates, displays, and returns the selected node of the flowgraph.
@@ -520,51 +487,6 @@
                     sortMethod='directed')
     node_from_flowgraph = agraph(nodes=nodes, edges=edges, config=config)
     return node_from_flowgraph
-=======
-def show_flowgraph(flowgraph_col_width=0.4, header_col_width=0.5):
-    """
-    Displays the header and toggle for the flowgraph, and the flowgraph itself.
-    This function shows the flowgraph. If the toggle is flipped, the flowgraph
-    will disappear.
-
-    Args:
-        flowgraph_col_width (float) : A number between 0 and 1 which is the
-            percentage of the width of the screen given to the flowgraph when
-            expanded. The rest is given to the metrics and node info.
-        header_col_width (float) : A number between 0 and 1 which is the
-            percentage of the width of the screen given to the header. The rest
-            is given to the transpose toggle.
-    """
-    flowgraph_col, metrics_and_nodes_info_col = \
-        streamlit.columns([flowgraph_col_width,
-                           1 - flowgraph_col_width], gap="large")
-
-    with flowgraph_col:
-        header_col, toggle_col = streamlit.columns([header_col_width,
-                                                    1 - header_col_width],
-                                                   gap="large")
-        with header_col:
-            streamlit.header('Flowgraph')
-
-        with toggle_col:
-            display_flowgraph_toggle(True)
-
-        # need to update dynamically, could use number of attributes displayed
-        # + offset
-        config = Config(width='100%',
-                        directed=True,
-                        physics=False,
-                        hierarchical=True,
-                        clickToUse=True,
-                        nodeSpacing=150,
-                        levelSeparation=100,
-                        sortMethod='directed')
-
-        node_from_flowgraph = agraph(nodes=nodes,
-                                     edges=edges,
-                                     config=config)
-    return node_from_flowgraph, metrics_and_nodes_info_col
->>>>>>> 23642dd1
 
 
 def show_title_and_runs(title_col_width=0.7):
@@ -657,147 +579,40 @@
     return new_chip
 
 
-<<<<<<< HEAD
 def flowgraph_layout_vertical_flowgraph(chip, ui_width):
     '''
     This function dynamically calculates what the flowgraph's width should be.
-    This function is specific to the vertical_flowgraph layout.
+    This function is specific to the vertical_flowgraph layout. It returns the
+    node selected from the flowgraph and the column for the metric section and
+    node information section.
 
     Args:
         chip (Chip) : The chip object that contains the schema read from.
         ui_width (int) : The width of the browser in terms of pixels.
     '''
-=======
-def display_metric_and_node_info(metric_dataframe, node_from_flowgraph, chip,
-                                 node_to_step_index_map):
-    '''
-    This displays the metrics and node information. Returns the value of wether or
-    not to display the file content
-
-    Args:
-        metric_dataframe (Pandas.DataFrame) : Contains the metrics of all nodes.
-        node_from_flowgraph (string or None) : The node selected from the flograph.
-        chip (Chip) : The chip object that contains the schema read from.
-        node_to_step_index_map (dict) : A dict mapping nodes to there (step, index) pairs.
-    '''
-    show_dataframe_header()
-
-    show_dataframe_and_parameter_selection(metric_dataframe)
-
-    streamlit.header('Node Information')
-
-    metrics_col, records_col, logs_and_reports_col = \
-        streamlit.columns(3, gap='small')
-
-    option = select_nodes(metric_dataframe, node_from_flowgraph)
-
-    with metrics_col:
-        streamlit.dataframe(metric_dataframe[option].dropna(), use_container_width=True)
-
-    with records_col:
-        step, index = node_to_step_index_map[option]
-        nodes = {}
-        nodes[step + index] = report.get_flowgraph_nodes(chip, step, index)
-        node_reports = pandas.DataFrame.from_dict(nodes)
-        streamlit.dataframe(node_reports, use_container_width=True)
-
-    with logs_and_reports_col:
-        step, index = node_to_step_index_map[option]
-        display_file_content = show_files(chip, step, index)
-        show_metrics_for_file(chip, step, index)
-
-    return display_file_content
-
-
-new_chip = show_title_and_runs()
-
-# gathering data
-metric_dataframe = report.make_metric_dataframe(new_chip)
-
-# create mapping between task and step, index
-node_to_step_index_map = {}
-for step, index in metric_dataframe.columns.tolist():
-    node_to_step_index_map[step + index] = (step, index)
-# concatenate step and index
-metric_dataframe.columns = metric_dataframe.columns.map(lambda x:
-                                                        f'{x[0]}{x[1]}')
-
-# create mapping between metric concatenated with unit and just the metric
-metric_to_metric_unit_map = {}
-for metric, unit in metric_dataframe.index.tolist():
-    if unit != '':
-        metric_to_metric_unit_map[f'{metric} ({unit})'] = metric
-    else:
-        metric_to_metric_unit_map[metric] = metric
-# concatenate metric and unit
-metric_dataframe.index = metric_dataframe.index.map(lambda x:
-                                                    f'{x[0]} ({x[1]})'
-                                                    if x[1] else x[0])
-
-nodes, edges = get_nodes_and_edges(new_chip,
-                                   report.get_flowgraph_edges(new_chip),
-                                   report.get_flowgraph_path(new_chip))
-manifest = report.make_manifest(new_chip)
-
-if 'flowgraph' not in streamlit.session_state:
-    streamlit.session_state['flowgraph'] = True
-
-if os.path.isfile(f'{new_chip._getworkdir()}/{new_chip.design}.png'):
-    tabs = streamlit.tabs(["Metrics",
-                           "Manifest",
-                           "File Viewer",
-                           "Design Preview"])
-    metrics_tab, manifest_tab, file_viewer_tab, design_preview_tab = tabs
-
-    with design_preview_tab:
-        streamlit.header('Design Preview')
-
-        streamlit.image(f'{new_chip._getworkdir()}/{new_chip.design}.png')
-else:
-    tabs = streamlit.tabs(["Metrics", "Manifest", "File Viewer"])
-    metrics_tab, manifest_tab, file_viewer_tab = tabs
-
-ui_width = streamlit_javascript.st_javascript("window.innerWidth")
-
-with metrics_tab:
->>>>>>> 23642dd1
     if streamlit.session_state['flowgraph']:
         default_flowgraph_width_in_percent = 0.4
         flowgraph_col_width_in_pixels = 520
-    else:
-<<<<<<< HEAD
-        default_flowgraph_width_in_percent = 0.1
-        flowgraph_col_width_in_pixels = 120
-=======
-        default_flowgraph_width_in_percent = 0.2
-        flowgraph_col_width_in_pixels = 240
-
->>>>>>> 23642dd1
-    if ui_width > 0:
-        flowgraph_col_width_in_percent = \
-            min(flowgraph_col_width_in_pixels / ui_width,
-                default_flowgraph_width_in_percent)
-    else:
-        flowgraph_col_width_in_percent = default_flowgraph_width_in_percent
-    flowgraph_col, datafram_and_node_info_col = \
-        streamlit.columns([flowgraph_col_width_in_percent, 1 - flowgraph_col_width_in_percent],
-                          gap="large")
-    if streamlit.session_state['flowgraph']:
-<<<<<<< HEAD
-        header_col_width = 0.7
+        if ui_width > 0:
+            flowgraph_col_width_in_percent = \
+                min(flowgraph_col_width_in_pixels / ui_width, default_flowgraph_width_in_percent)
+        else:
+            flowgraph_col_width_in_percent = default_flowgraph_width_in_percent
+        flowgraph_col, dataframe_and_node_info_col = \
+            streamlit.columns([flowgraph_col_width_in_percent,
+                               1 - flowgraph_col_width_in_percent], gap="large")
         with flowgraph_col:
-            header_col, toggle_col = \
-                streamlit.columns([header_col_width, 1 - header_col_width], gap="large")
+            header_col, toggle_col = streamlit.columns(2, gap="large")
             with header_col:
                 streamlit.header('Flowgraph')
             with toggle_col:
                 display_flowgraph_toggle(True)
             node_from_flowgraph = show_flowgraph(chip)
     else:
-        with flowgraph_col:
-            display_flowgraph_toggle(False)
+        display_flowgraph_toggle(False)
+        dataframe_and_node_info_col = streamlit.container()
         node_from_flowgraph = None
-    return node_from_flowgraph, datafram_and_node_info_col
+    return node_from_flowgraph, dataframe_and_node_info_col
 
 
 def node_metric_dataframe(node_name, metrics, height=None):
@@ -880,22 +695,6 @@
                                                         if x[1] else x[0])
     return metric_to_metric_unit_map
 
-=======
-        node_from_flowgraph, dataframe_and_node_info_col = \
-            show_flowgraph(flowgraph_col_width=flowgraph_col_width_in_percent)
-        with dataframe_and_node_info_col:
-            display_file_content = display_metric_and_node_info(metric_dataframe,
-                                                                node_from_flowgraph,
-                                                                new_chip, node_to_step_index_map)
-    else:
-        display_flowgraph_toggle(False)
-        node_from_flowgraph = None
-        display_file_content = display_metric_and_node_info(metric_dataframe, node_from_flowgraph,
-                                                            new_chip, node_to_step_index_map)
-
-with manifest_tab:
-    show_manifest(new_chip, manifest, ui_width)
->>>>>>> 23642dd1
 
 # TODO find more descriptive way to describe layouts
 layout = 'vertical_flowgraph'
@@ -935,6 +734,6 @@
                 display_file_content = show_files(new_chip, step, index)
                 show_metrics_for_file(new_chip, step, index)
     with manifest_tab:
-        manifest_module(manifest)
+        manifest_module(new_chip, manifest, ui_width)
     with file_viewer_tab:
         file_viewer_module(display_file_content, new_chip, step, index)